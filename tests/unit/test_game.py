--- conflicted
+++ resolved
@@ -1,6 +1,5 @@
 import random
 import pytest
-<<<<<<< HEAD
 from game.game import Game, GamePhase, LobbyStatus, MissionCard, MissionResult
 from game.player import Player
 from game.role import Team
@@ -8,11 +7,6 @@
 from game.roles.mordred import Mordred
 from typing import List
 from unittest.mock import Mock, PropertyMock
-=======
-from game.game import Game, GameState
-from typing import List
-from unittest.mock import Mock
->>>>>>> 406c67c1
 
 
 @pytest.mark.parametrize("session_ids, player_names, expected_num_players", [
@@ -94,7 +88,6 @@
 
 
 def test_remove_player() -> None:
-<<<<<<< HEAD
     game = Game()
     game.add_player("session_id", "name")
     game.add_player("session_id2", "name2")
@@ -428,43 +421,10 @@
 
 
 def test_set_invalid_proposal_size_errors():
-=======
-    game = Game()
-    game.add_player("session_id", "name")
-    game.add_player("session_id2", "name2")
-    assert game.remove_player("session_id") == ["name2"]
-
-
-def test_remove_nonexistent_player_errors() -> None:
-    game = Game()
-    with pytest.raises(ValueError):
-        game.remove_player("session_id")
-
-
-def test_is_player_in_game_false() -> None:
-    game = Game()
-    assert not game.is_player_in_game("FAKE")
-
-
-def test_is_player_in_game_true() -> None:
-    game = Game()
-    game.add_player("session_id", "name")
-    assert game.is_player_in_game("session_id")
-
-
-def test_get_starting_info_invalid_player_errors() -> None:
-    game = Game()
-    with pytest.raises(ValueError):
-        game.get_starting_info("session_id")
-
-
-def test_get_starting_info() -> None:
->>>>>>> 406c67c1
     game = Game()
     mock_get_num_players = Mock()
     mock_get_num_players.return_value = 5
     game.get_num_players = mock_get_num_players
-<<<<<<< HEAD
     game.mission_num = 0
     game.proposal_order_names = ["p1", "p2", "p3", "p4", "p5"]
     game.proposal_order_players = [
@@ -863,61 +823,4 @@
 
     assert p1.mission_card is None
     assert p2.mission_card is None
-    assert game.current_mission_count == 0
-=======
-    game.proposal_order = ["1", "2", "3", "4", "5"]  # hard code for tests
-    game.add_player("session_id", "name")
-    result = game.get_starting_info("session_id")
-    assert result["player_role"] is None  # None because will be generated in start game
-    assert result["proposal_order"] == ["1", "2", "3", "4", "5"]
-    assert result["first_proposer"] == "4"
-    assert result["second_proposer"] == "5"
-    assert result["num_on_mission"] == 2
-
-
-# TODO: Add back in this test
-"""
-@pytest.mark.parametrize("number_of_players", [4, 11])
-def test_start_game_invalid_number_players(number_of_players: int) -> None:
-    game = Game()
-    mock_get_num_players = Mock()
-    mock_get_num_players.return_value = number_of_players
-    game.get_num_players = mock_get_num_players
-
-    with pytest.raises(ValueError):
-        game.start_game()
-"""
-
-
-def test_start_game() -> None:
-    game = Game()
-    game.add_player("session_id1", "name1")
-    game.add_player("session_id2", "name2")
-    game.add_player("session_id3", "name3")
-    game.add_player("session_id4", "name4")
-    game.add_player("session_id5", "name5")
-
-    random.seed(0)  # set seed to 0 so proposal order will be consistent
-    game.start_game()
-    assert game.proposal_order == ["name3", "name2", "name1", "name5", "name4"]
-    # TODO: Test roles assign properly
-
-
-@pytest.mark.parametrize("game_state", [GameState.IN_PROGRESS, GameState.DONE])
-def test_add_player_not_in_lobby_ends(game_state):
-    game = Game()
-    game.game_state = game_state
-    with pytest.raises(ValueError) as exc:
-        game.add_player("session_id", "name")
-    assert str(exc.value) == "Can only add player while in lobby."
-
-
-@pytest.mark.parametrize("game_state", [GameState.IN_PROGRESS, GameState.DONE])
-def test_remove_player_not_in_lobby_ends(game_state):
-    game = Game()
-    game.add_player("session_id", "name")
-    game.game_state = game_state
-    with pytest.raises(ValueError) as exc:
-        game.remove_player("session_id")
-    assert str(exc.value) == "Can only remove player while in lobby."
->>>>>>> 406c67c1
+    assert game.current_mission_count == 0