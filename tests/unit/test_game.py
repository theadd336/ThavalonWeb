import random
import pytest
from game.game import Game, GameState
from game.player import Player
from typing import List
from unittest.mock import Mock


@pytest.mark.parametrize("session_ids, player_names, expected_num_players", [
    ([], [], 0),
    (["0"], ["TEST"], 1),
    (["1", "2"], ["A", "B"], 2)
])
def test_get_num_players(session_ids: List[str], player_names: List[str], expected_num_players: int) -> None:
    game = Game()
    for session_id, player_name in zip(session_ids, player_names):
        game.add_player(session_id, player_name)
    assert game.get_num_players() == expected_num_players


@pytest.mark.parametrize("num_game_players, expected_full_game", [
    (0, False),
    (1, False),
    (9, False),
    (10, True),
    (11, False)
])
def test_is_game_full(num_game_players: int, expected_full_game: bool) -> None:
    game = Game()
    mock_get_num_players = Mock()
    mock_get_num_players.return_value = num_game_players
    game.get_num_players = mock_get_num_players
    assert game.is_game_full() == expected_full_game


def test_get_players_in_game() -> None:
    game = Game()
    game.add_player("session_id", "name")
    assert game.get_player_names_in_game() == ["name"]
    game.add_player("session_id2", "name2")
    assert game.get_player_names_in_game() == ["name", "name2"]


def test_add_player_full_game_fails() -> None:
    game = Game()
    mock_is_game_full = Mock()
    mock_is_game_full.return_value = True
    game.is_game_full = mock_is_game_full
    with pytest.raises(ValueError):
        game.add_player("session_id", "name")


def test_add_player() -> None:
    game = Game()
    assert game.add_player("session_id", "name") == ["name"]
    assert "session_id" in game.session_id_to_player
    assert game.session_id_to_player["session_id"].name == "name"
    assert game.add_player("session_id2", "name2") == ["name", "name2"]


def test_add_player_existing_session_id_errors() -> None:
    game = Game()
    game.add_player("session_id", "name")
    with pytest.raises(ValueError):
        game.add_player("session_id", "name2")


def test_add_player_existing_name_errors() -> None:
    game = Game()
    game.add_player("session _id", "name")
    with pytest.raises(ValueError):
        game.add_player("session_id2", "name")


def test_get_player() -> None:
    game = Game()
    game.add_player("session_id", "name")
    assert game.get_player("session_id").name == "name"


def test_get_nonexistent_player_errors() -> None:
    game = Game()
    with pytest.raises(ValueError):
        game.get_player("session_id")


def test_remove_player() -> None:
    game = Game()
    game.add_player("session_id", "name")
    game.add_player("session_id2", "name2")
    assert game.remove_player("session_id") == ["name2"]


def test_remove_nonexistent_player_errors() -> None:
    game = Game()
    with pytest.raises(ValueError):
        game.remove_player("session_id")


def test_is_player_in_game_false() -> None:
    game = Game()
    assert not game.is_player_in_game("FAKE")


@pytest.mark.parametrize("session_id", ["session_id", "test"])
def test_is_player_in_game_true(session_id) -> None:
    game = Game()
    game.add_player(session_id, "name")
    assert game.is_player_in_game(session_id)


def test_get_starting_info_invalid_player_errors() -> None:
    game = Game()
    with pytest.raises(ValueError):
        game.get_starting_info("session_id")


def test_get_starting_info() -> None:
    game = Game()
    mock_get_num_players = Mock()
    mock_get_num_players.return_value = 5
    game.get_num_players = mock_get_num_players
    game.proposal_order = ["1", "2", "3", "4", "5"]  # hard code for tests
    game.add_player("session_id", "name")
    result = game.get_starting_info("session_id")
    assert result["player_role"] is None  # None because will be generated in start game
    assert result["proposal_order"] == ["1", "2", "3", "4", "5"]
    assert result["first_proposer"] == "4"
    assert result["second_proposer"] == "5"
    assert result["num_on_mission"] == 2


<<<<<<< HEAD
@pytest.mark.parametrize("game_state", [GameState.IN_PROGRESS, GameState.DONE])
def test_add_player_not_in_lobby_ends(game_state):
    game = Game()
    game.game_state = game_state
    with pytest.raises(ValueError) as exc:
        game.add_player("session_id", "name")
    assert str(exc.value) == "Can only add player while in lobby."


@pytest.mark.parametrize("game_state", [GameState.IN_PROGRESS, GameState.DONE])
def test_remove_player_not_in_lobby_ends(game_state):
    game = Game()
    game.add_player("session_id", "name")
    game.game_state = game_state
    with pytest.raises(ValueError) as exc:
        game.remove_player("session_id")
    assert str(exc.value) == "Can only remove player while in lobby."

=======
>>>>>>> 777a9beb
# TODO: Add back in this test
"""
@pytest.mark.parametrize("number_of_players", [4, 11])
def test_start_game_invalid_number_players(number_of_players: int) -> None:
    game = Game()
    mock_get_num_players = Mock()
    mock_get_num_players.return_value = number_of_players
    game.get_num_players = mock_get_num_players

    with pytest.raises(ValueError):
        game.start_game()
"""


<<<<<<< HEAD
def test_start_game_verify_proposal_order() -> None:
=======
def test_start_game() -> None:
>>>>>>> 777a9beb
    game = Game()
    game.add_player("session_id1", "name1")
    game.add_player("session_id2", "name2")
    game.add_player("session_id3", "name3")
    game.add_player("session_id4", "name4")
    game.add_player("session_id5", "name5")

    random.seed(0)  # set seed to 0 so proposal order will be consistent
    game.start_game()
<<<<<<< HEAD
    assert game.proposal_order == ["name3", "name1", "name2", "name5", "name4"]


# @pytest.mark.parametrize("num_players, session_id_to_players", [
#     (
#         5,
#         {
#             "id1": Player("id1", "Andrew"),
#             "id2": Player("id2", "Arya"),
#             "id3": Player("id3", "")
#         }
#     )
# ])
# def test_start_game_players_assigned(num_players) -> None:
#     game = Game()
#
#     mock_get_num_players = Mock()
#     game.get_num_players = mock_get_num_players
#
#
#
#     andrew = Player("id1", "Andrew")
#     arya = Player("id2", "Arya")
#     jared = Player("id3", "Jared")
#     meg = Player("id4", "Meg")
#     paul = Player("id5", "Paul")
#
#     game = Game()
#     game.add_player(andrew)
#     game.add_player(arya)
#     game.add_player(jared)
#     game.add_player(meg)
#     game.add_player(paul)
#
#     game.start_game()
=======
    assert game.proposal_order == ["name3", "name2", "name1", "name5", "name4"]
    # TODO: Test roles assign properly


@pytest.mark.parametrize("game_state", [GameState.IN_PROGRESS, GameState.DONE])
def test_add_player_not_in_lobby_ends(game_state):
    game = Game()
    game.game_state = game_state
    with pytest.raises(ValueError) as exc:
        game.add_player("session_id", "name")
    assert str(exc.value) == "Can only add player while in lobby."


@pytest.mark.parametrize("game_state", [GameState.IN_PROGRESS, GameState.DONE])
def test_remove_player_not_in_lobby_ends(game_state):
    game = Game()
    game.add_player("session_id", "name")
    game.game_state = game_state
    with pytest.raises(ValueError) as exc:
        game.remove_player("session_id")
    assert str(exc.value) == "Can only remove player while in lobby."
>>>>>>> 777a9beb
<|MERGE_RESOLUTION|>--- conflicted
+++ resolved
@@ -130,7 +130,6 @@
     assert result["num_on_mission"] == 2
 
 
-<<<<<<< HEAD
 @pytest.mark.parametrize("game_state", [GameState.IN_PROGRESS, GameState.DONE])
 def test_add_player_not_in_lobby_ends(game_state):
     game = Game()
@@ -149,8 +148,6 @@
         game.remove_player("session_id")
     assert str(exc.value) == "Can only remove player while in lobby."
 
-=======
->>>>>>> 777a9beb
 # TODO: Add back in this test
 """
 @pytest.mark.parametrize("number_of_players", [4, 11])
@@ -165,11 +162,7 @@
 """
 
 
-<<<<<<< HEAD
 def test_start_game_verify_proposal_order() -> None:
-=======
-def test_start_game() -> None:
->>>>>>> 777a9beb
     game = Game()
     game.add_player("session_id1", "name1")
     game.add_player("session_id2", "name2")
@@ -179,8 +172,8 @@
 
     random.seed(0)  # set seed to 0 so proposal order will be consistent
     game.start_game()
-<<<<<<< HEAD
     assert game.proposal_order == ["name3", "name1", "name2", "name5", "name4"]
+    # TODO: Test roles assign properly
 
 
 # @pytest.mark.parametrize("num_players, session_id_to_players", [
@@ -214,27 +207,4 @@
 #     game.add_player(meg)
 #     game.add_player(paul)
 #
-#     game.start_game()
-=======
-    assert game.proposal_order == ["name3", "name2", "name1", "name5", "name4"]
-    # TODO: Test roles assign properly
-
-
-@pytest.mark.parametrize("game_state", [GameState.IN_PROGRESS, GameState.DONE])
-def test_add_player_not_in_lobby_ends(game_state):
-    game = Game()
-    game.game_state = game_state
-    with pytest.raises(ValueError) as exc:
-        game.add_player("session_id", "name")
-    assert str(exc.value) == "Can only add player while in lobby."
-
-
-@pytest.mark.parametrize("game_state", [GameState.IN_PROGRESS, GameState.DONE])
-def test_remove_player_not_in_lobby_ends(game_state):
-    game = Game()
-    game.add_player("session_id", "name")
-    game.game_state = game_state
-    with pytest.raises(ValueError) as exc:
-        game.remove_player("session_id")
-    assert str(exc.value) == "Can only remove player while in lobby."
->>>>>>> 777a9beb
+#     game.start_game()