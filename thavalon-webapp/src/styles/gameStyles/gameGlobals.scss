--- conflicted
+++ resolved
@@ -3,15 +3,12 @@
 $border-style: solid;
 $game-background-color: #E5E5E5;
 $game-root-padding: 5px;
-<<<<<<< HEAD
-$game-green: #003A06;
-=======
 $game-section-header-color: #003A06;
+$player-selected-color: #003A06;
 
 // colors related to good/evil roles and passed/failed missions
 $evil-role-color: #9D0000;
 $good-role-color: #003A06;
->>>>>>> 1e879ca3
 
 .game-root-container {    
     display: flex;
