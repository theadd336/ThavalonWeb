import React, { useEffect, useState } from 'react';
import { Navbar } from './components/Navbar';
import { Switch, Route, Redirect } from 'react-router-dom';
import { Login } from './components/Login';
import { Logout } from './components/Logout';
import { Register } from './components/Register';
import { Home } from './components/Home';
import { AccountManager, HttpResponse } from './utils/AccountManager';
<<<<<<< HEAD
import { Profile } from './components/profileComponents/Profile';
=======
import { Account } from './components/Account';
import { CreateJoinGameModal } from './components/gameCreation';
>>>>>>> e970e45c
import ReactModal from 'react-modal';

import "bootstrap/dist/css/bootstrap.min.css";
// Used by react modal for screen readers
ReactModal.setAppElement("#root");

function App() {
  // state for checking if logged in
  const [loggedIn, setLoggedIn] = useState(false);
  // state for checking if logged in already checked via useEffect, to prevent it from briefly loading
  // the register page before redirect to account page if user is logged in
  const [checkedLoggedIn, setCheckedLoggedIn] = useState(false);
  // state for checking if should display mobile navbar menu
  const [useMobileMenu, setUseMobileMenu] = useState(false);
  // state for determining if the login modal shown, controlled by navbar click
  const [showLoginModal, setShowLoginModal] = useState(false);
  // state for determining if the create/join game modal is shown, controlled by navbar click.
  const [showCreateJoinGameModal, setShowCreateJoinGameModal] = useState(false);

  // check logged in status within useEffect to not enter render loop
  useEffect(() => {
    const accountManager = AccountManager.getInstance();
    accountManager.checkLoggedIn().then((httpResponse: HttpResponse) => {
      // calling set logged in will, on success, trigger a timer to regularly check refresh token
      setLoggedIn(httpResponse.result);
      setCheckedLoggedIn(true);
    });
  })

  function registerPage(): JSX.Element {
    if (checkedLoggedIn) {
      if (loggedIn) {
        return <Redirect to="/account" />;
      } else {
        return <Register setLoggedIn={setLoggedIn} setShowLoginModal={setShowLoginModal} />;
      }
    }
    return <></>;
  }

  return (
    <div>
      <Navbar
        loggedIn={loggedIn}
        useMobileMenu={useMobileMenu}
        setUseMobileMenu={setUseMobileMenu}
        setShowLoginModal={setShowLoginModal}
        setShowCreateJoinGameModal={setShowCreateJoinGameModal}
      />
      <Switch>
        <Route path="/" exact>
          <Home />
        </Route>
        <Route path="/rules">
          <h1>Rules</h1>
        </Route>
        <Route path="/profile">
          <Profile />
        </Route>
        <Route path="/logout">
          <Logout setLoggedIn={() => setLoggedIn(false)} />
        </Route>
        <Route path="/register" render={() => registerPage()} />
        <Route path="/game" />
      </Switch>
      <Login setLoggedIn={setLoggedIn} setShowLoginModal={setShowLoginModal} showLoginModal={showLoginModal} />
      <CreateJoinGameModal show={showCreateJoinGameModal} setOpen={setShowCreateJoinGameModal} />
    </div>
  );
}

export default App;<|MERGE_RESOLUTION|>--- conflicted
+++ resolved
@@ -6,15 +6,11 @@
 import { Register } from './components/Register';
 import { Home } from './components/Home';
 import { AccountManager, HttpResponse } from './utils/AccountManager';
-<<<<<<< HEAD
-import { Profile } from './components/profileComponents/Profile';
-=======
-import { Account } from './components/Account';
 import { CreateJoinGameModal } from './components/gameCreation';
->>>>>>> e970e45c
 import ReactModal from 'react-modal';
 
 import "bootstrap/dist/css/bootstrap.min.css";
+import { Profile } from './components/profileComponents/Profile';
 // Used by react modal for screen readers
 ReactModal.setAppElement("#root");
 
