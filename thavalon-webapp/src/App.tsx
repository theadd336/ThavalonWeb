--- conflicted
+++ resolved
@@ -22,23 +22,18 @@
   const [checkedLoggedIn, setCheckedLoggedIn] = useState(false);
   // state for checking if should display mobile navbar menu
   const [useMobileMenu, setUseMobileMenu] = useState(false);
-<<<<<<< HEAD
-  const [showCreatePlayModal, setShowCreatePlayModal] = useState(false);
-=======
-  // state for determining if login modal shown, controlled by navbar click
+  // state for determining if the login modal shown, controlled by navbar click
   const [showLoginModal, setShowLoginModal] = useState(false);
+  // state for determining if the create/join game modal is shown, controlled by navbar click.
+  const [showCreateJoinGameModal, setShowCreateJoinGameModal] = useState(false);
 
->>>>>>> f2f1572b
   // check logged in status within useEffect to not enter render loop
   useEffect(() => {
     const accountManager = AccountManager.getInstance();
     accountManager.checkLoggedIn().then((httpResponse: HttpResponse) => {
       // calling set logged in will, on success, trigger a timer to regularly check refresh token
       setLoggedIn(httpResponse.result);
-<<<<<<< HEAD
-=======
       setCheckedLoggedIn(true);
->>>>>>> f2f1572b
     });
   })
 
@@ -55,7 +50,13 @@
 
   return (
     <div>
-      <Navbar loggedIn={loggedIn} useMobileMenu={useMobileMenu} setUseMobileMenu={setUseMobileMenu} setShowLoginModal={setShowLoginModal} />
+      <Navbar
+        loggedIn={loggedIn}
+        useMobileMenu={useMobileMenu}
+        setUseMobileMenu={setUseMobileMenu}
+        setShowLoginModal={setShowLoginModal}
+        setShowCreateJoinGameModal={setShowCreateJoinGameModal}
+      />
       <Switch>
         <Route path="/" exact>
           <Home />
@@ -66,27 +67,14 @@
         <Route path="/account">
           <Account />
         </Route>
-<<<<<<< HEAD
-        <Route path="/play">
-          <CreateJoinGameModal show={showCreatePlayModal} />
-        </Route>
-        <Route path="/login" render={
-          (_) => <Login setLoggedIn={setLoggedIn} />
-        }>
-        </Route>
-=======
->>>>>>> f2f1572b
         <Route path="/logout">
           <Logout setLoggedIn={() => setLoggedIn(false)} />
         </Route>
         <Route path="/register" render={() => registerPage()} />
       </Switch>
-<<<<<<< HEAD
-    </div >
-=======
       {showLoginModal && <Login setLoggedIn={setLoggedIn} setShowLoginModal={setShowLoginModal} showLoginModal={showLoginModal} />}
+      <CreateJoinGameModal show={showCreateJoinGameModal} onHide={setShowCreateJoinGameModal} />
     </div>
->>>>>>> f2f1572b
   );
 }
 
