import React, { useEffect, useState } from 'react';
import { Navbar } from './components/Navbar';
import { Switch, Route, Redirect } from 'react-router-dom';
import { Login } from './components/Login';
import { Logout } from './components/Logout';
import { Register } from './components/Register';
import { Home } from './components/Home';
import { AccountManager, HttpResponse } from './utils/AccountManager';
import { Account } from './components/Account';
import ReactModal from 'react-modal';

// Used by react modal for screen readers
ReactModal.setAppElement("#root");

function App() {
  // state for checking if logged in
  const [loggedIn, setLoggedIn] = useState(false);
  // state for checking if logged in already checked via useEffect, to prevent it from briefly loading
  // the register page before redirect to account page if user is logged in
  const [checkedLoggedIn, setCheckedLoggedIn] = useState(false);
  // state for checking if should display mobile navbar menu
  const [useMobileMenu, setUseMobileMenu] = useState(false);
  // state for determining if login modal shown, controlled by navbar click
  const [showLoginModal, setShowLoginModal] = useState(false);

  // check logged in status within useEffect to not enter render loop
  useEffect(() => {
    const accountManager = AccountManager.getInstance();
    accountManager.checkLoggedIn().then((httpResponse: HttpResponse) => {
      // calling set logged in will, on success, trigger a timer to regularly check refresh token
      setLoggedIn(httpResponse.result);
      setCheckedLoggedIn(true);
    });
  })

<<<<<<< HEAD
  // check if should redirect from register to account page
  let registerPage: JSX.Element = <></>;
  if (checkedLoggedIn) {
    if (loggedIn) {
      registerPage = <Redirect to="/account" />;
    } else {
      registerPage = <Register setLoggedIn={setLoggedIn} setShowLoginModal={setShowLoginModal} />;
    }
=======
  function registerPage(): JSX.Element {
    if (checkedLoggedIn) {
      if (loggedIn) {
        return <Redirect to="/account" />;
      } else {
        return <Register setLoggedIn={setLoggedIn} setShowLoginModal={setShowLoginModal} />;
      }
    }
    return <></>;
>>>>>>> f2f1572b
  }

  return (
    <div>
      <Navbar loggedIn={loggedIn} useMobileMenu={useMobileMenu} setUseMobileMenu={setUseMobileMenu} setShowLoginModal={setShowLoginModal} />
      <Switch>
        <Route path="/" exact>
          <Home />
        </Route>
        <Route path="/rules">
          <h1>Rules</h1>
        </Route>
        <Route path="/account">
          <Account />
        </Route>
        <Route path="/logout">
          <Logout setLoggedIn={() => setLoggedIn(false)} />
        </Route>
<<<<<<< HEAD
        <Route path="/register" render={() => registerPage} />
=======
        <Route path="/register" render={() => registerPage()} />
>>>>>>> f2f1572b
      </Switch>
      {showLoginModal && <Login setLoggedIn={setLoggedIn} setShowLoginModal={setShowLoginModal} showLoginModal={showLoginModal} />}
    </div>
  );
}

export default App;<|MERGE_RESOLUTION|>--- conflicted
+++ resolved
@@ -33,16 +33,6 @@
     });
   })
 
-<<<<<<< HEAD
-  // check if should redirect from register to account page
-  let registerPage: JSX.Element = <></>;
-  if (checkedLoggedIn) {
-    if (loggedIn) {
-      registerPage = <Redirect to="/account" />;
-    } else {
-      registerPage = <Register setLoggedIn={setLoggedIn} setShowLoginModal={setShowLoginModal} />;
-    }
-=======
   function registerPage(): JSX.Element {
     if (checkedLoggedIn) {
       if (loggedIn) {
@@ -52,7 +42,6 @@
       }
     }
     return <></>;
->>>>>>> f2f1572b
   }
 
   return (
@@ -71,11 +60,7 @@
         <Route path="/logout">
           <Logout setLoggedIn={() => setLoggedIn(false)} />
         </Route>
-<<<<<<< HEAD
-        <Route path="/register" render={() => registerPage} />
-=======
         <Route path="/register" render={() => registerPage()} />
->>>>>>> f2f1572b
       </Switch>
       {showLoginModal && <Login setLoggedIn={setLoggedIn} setShowLoginModal={setShowLoginModal} showLoginModal={showLoginModal} />}
     </div>
