import React, {useState} from 'react';
import ReactModal from 'react-modal';
import { DeepMap, FieldError, Resolver, useForm } from 'react-hook-form';
import { AccountManager, HttpResponse } from '../utils/AccountManager';
<<<<<<< HEAD
import { Redirect } from 'react-router-dom';
=======
import { Redirect, useHistory } from 'react-router-dom';
>>>>>>> 1743ae76
import { InputElement } from './formComponents/InputElement';
import { FormButton } from './formComponents/FormButton';
import "../styles/Modal.scss";

interface RegisterProps {
    setLoggedIn: React.Dispatch<React.SetStateAction<boolean>>
};

interface RegisterData {
    "name": string,
    "email": string,
    "password": string,
    "confirmPassword": string,
};

const registerResolver: Resolver<RegisterData> = async (values: RegisterData) => {
    return {
        values: values.email && values.name && values.password && values.confirmPassword ? values : {},
        errors: (values.password !== values.confirmPassword) ? {
                    confirmPassword: {
                        type: "required",
                        message: "Passwords do not match."
                    }
                } : {}
        }
    }

export function Register(props: RegisterProps): JSX.Element {
    // if set, register modal is open
    const [modalIsOpen, setModalIsOpen] = useState(true);
    // hook for register form
    const {register, handleSubmit} = useForm<RegisterData, Event>({
        resolver: registerResolver
    });
    // state for setting if form is being submitted or not
    const [formSubmitting, setFormSubmitting] = useState(false);
    // state for setting register error
    const [formErrorMsg, setFormErrorMsg] = useState("");
    // state for redirecting to home on successful login
    const [redirectToHome, setRedirectToHome] = useState(false);
    // react router history
    const history = useHistory();

    /**
     * Called when register modal is closed. Redirects to most recent non-modal page.
     */
    function closeModal() {
        setModalIsOpen(false);
        // For register, prior page (-1) is always login modal. When closing, should go back 2 pages as a result.
        history.go(-2);
    }

    /**
     * Function for handling errors from the resolver. Currently if called, only error should
     * have the key confirmPassword.
     * @param data The errors caused by the resolver.
     */
    function onError(data: DeepMap<RegisterData, FieldError>) {
        if (data.confirmPassword === undefined || data.confirmPassword.message === undefined) {
            console.log("Form onError called with no errors.");
            return;
        }
        setFormErrorMsg(data.confirmPassword.message);
    }

    /**
     * Function for handling errors from the resolver. Currently if called, only error should
     * have the key confirmPassword.
     * @param data The errors caused by the resolver.
     */
    function onError(data: DeepMap<RegisterData, FieldError>) {
        if (data.confirmPassword === undefined || data.confirmPassword.message === undefined) {
            console.log("Form onError called with no errors.");
            return;
        }
        setFormErrorMsg(data.confirmPassword.message);
    }

    /**
     * On error, just prevent page reload - form handles showing errors.
     * @param data The data being sent on submit.
     * @param event The event caused by submission.
     */
    async function onSubmit(data: RegisterData) {
        // disable button on start of submit
        setFormSubmitting(true);
        setFormErrorMsg("");

        // attempt registering of user
        const accountManager: AccountManager = AccountManager.getInstance();
        let httpResponse: HttpResponse = await accountManager.registerUser(data.name, data.email, data.password);

        // on successful register, log in user to update navbar and redirect to home page.
        // On fail, set error message and re-enable register button
        if (httpResponse.result) {
            props.setLoggedIn(true);
            setRedirectToHome(true);
        } else {
            setFormErrorMsg(httpResponse.message);
            setFormSubmitting(false);
        }
    }

    if (redirectToHome) {
        return <Redirect to="/" />;
    }

    return (
        <ReactModal
            isOpen={modalIsOpen}
            onRequestClose={closeModal}
            contentLabel="Register Modal"
            className="Modal"
            overlayClassName="Overlay"
        >
            <div className="modalContainer">
                <h2 className="modalHeader">Register</h2>
                <hr />
                <form onSubmit={handleSubmit(onSubmit, onError)}>
                    <InputElement formRef={register} type="text" label="Name" name="name" required={true} />
                    <InputElement formRef={register} type="email" label="Email Address" name="email" required={true} />
                    <InputElement formRef={register} type="password" label="Password" name="password" required={true} minLength={8} />
                    <InputElement formRef={register} type="password" label="Confirm Password" name="confirmPassword" required={true} minLength={8} />
                    <div className="formSubmission">
                        <FormButton label="Register" isLoading={formSubmitting} color="green" size="large" />
                        <span className="errorMsg">{formErrorMsg}</span>
                    </div>
                </form>
            </div>
        </ReactModal>
    );
}<|MERGE_RESOLUTION|>--- conflicted
+++ resolved
@@ -1,141 +1,128 @@
-import React, {useState} from 'react';
-import ReactModal from 'react-modal';
-import { DeepMap, FieldError, Resolver, useForm } from 'react-hook-form';
-import { AccountManager, HttpResponse } from '../utils/AccountManager';
-<<<<<<< HEAD
-import { Redirect } from 'react-router-dom';
-=======
-import { Redirect, useHistory } from 'react-router-dom';
->>>>>>> 1743ae76
-import { InputElement } from './formComponents/InputElement';
-import { FormButton } from './formComponents/FormButton';
-import "../styles/Modal.scss";
-
-interface RegisterProps {
-    setLoggedIn: React.Dispatch<React.SetStateAction<boolean>>
-};
-
-interface RegisterData {
-    "name": string,
-    "email": string,
-    "password": string,
-    "confirmPassword": string,
-};
-
-const registerResolver: Resolver<RegisterData> = async (values: RegisterData) => {
-    return {
-        values: values.email && values.name && values.password && values.confirmPassword ? values : {},
-        errors: (values.password !== values.confirmPassword) ? {
-                    confirmPassword: {
-                        type: "required",
-                        message: "Passwords do not match."
-                    }
-                } : {}
-        }
-    }
-
-export function Register(props: RegisterProps): JSX.Element {
-    // if set, register modal is open
-    const [modalIsOpen, setModalIsOpen] = useState(true);
-    // hook for register form
-    const {register, handleSubmit} = useForm<RegisterData, Event>({
-        resolver: registerResolver
-    });
-    // state for setting if form is being submitted or not
-    const [formSubmitting, setFormSubmitting] = useState(false);
-    // state for setting register error
-    const [formErrorMsg, setFormErrorMsg] = useState("");
-    // state for redirecting to home on successful login
-    const [redirectToHome, setRedirectToHome] = useState(false);
-    // react router history
-    const history = useHistory();
-
-    /**
-     * Called when register modal is closed. Redirects to most recent non-modal page.
-     */
-    function closeModal() {
-        setModalIsOpen(false);
-        // For register, prior page (-1) is always login modal. When closing, should go back 2 pages as a result.
-        history.go(-2);
-    }
-
-    /**
-     * Function for handling errors from the resolver. Currently if called, only error should
-     * have the key confirmPassword.
-     * @param data The errors caused by the resolver.
-     */
-    function onError(data: DeepMap<RegisterData, FieldError>) {
-        if (data.confirmPassword === undefined || data.confirmPassword.message === undefined) {
-            console.log("Form onError called with no errors.");
-            return;
-        }
-        setFormErrorMsg(data.confirmPassword.message);
-    }
-
-    /**
-     * Function for handling errors from the resolver. Currently if called, only error should
-     * have the key confirmPassword.
-     * @param data The errors caused by the resolver.
-     */
-    function onError(data: DeepMap<RegisterData, FieldError>) {
-        if (data.confirmPassword === undefined || data.confirmPassword.message === undefined) {
-            console.log("Form onError called with no errors.");
-            return;
-        }
-        setFormErrorMsg(data.confirmPassword.message);
-    }
-
-    /**
-     * On error, just prevent page reload - form handles showing errors.
-     * @param data The data being sent on submit.
-     * @param event The event caused by submission.
-     */
-    async function onSubmit(data: RegisterData) {
-        // disable button on start of submit
-        setFormSubmitting(true);
-        setFormErrorMsg("");
-
-        // attempt registering of user
-        const accountManager: AccountManager = AccountManager.getInstance();
-        let httpResponse: HttpResponse = await accountManager.registerUser(data.name, data.email, data.password);
-
-        // on successful register, log in user to update navbar and redirect to home page.
-        // On fail, set error message and re-enable register button
-        if (httpResponse.result) {
-            props.setLoggedIn(true);
-            setRedirectToHome(true);
-        } else {
-            setFormErrorMsg(httpResponse.message);
-            setFormSubmitting(false);
-        }
-    }
-
-    if (redirectToHome) {
-        return <Redirect to="/" />;
-    }
-
-    return (
-        <ReactModal
-            isOpen={modalIsOpen}
-            onRequestClose={closeModal}
-            contentLabel="Register Modal"
-            className="Modal"
-            overlayClassName="Overlay"
-        >
-            <div className="modalContainer">
-                <h2 className="modalHeader">Register</h2>
-                <hr />
-                <form onSubmit={handleSubmit(onSubmit, onError)}>
-                    <InputElement formRef={register} type="text" label="Name" name="name" required={true} />
-                    <InputElement formRef={register} type="email" label="Email Address" name="email" required={true} />
-                    <InputElement formRef={register} type="password" label="Password" name="password" required={true} minLength={8} />
-                    <InputElement formRef={register} type="password" label="Confirm Password" name="confirmPassword" required={true} minLength={8} />
-                    <div className="formSubmission">
-                        <FormButton label="Register" isLoading={formSubmitting} color="green" size="large" />
-                        <span className="errorMsg">{formErrorMsg}</span>
-                    </div>
-                </form>
-            </div>
-        </ReactModal>
-    );
+import React, {useState} from 'react';
+import ReactModal from 'react-modal';
+import { DeepMap, FieldError, Resolver, useForm } from 'react-hook-form';
+import { AccountManager, HttpResponse } from '../utils/AccountManager';
+import { Redirect, useHistory } from 'react-router-dom';
+import { InputElement } from './formComponents/InputElement';
+import { FormButton } from './formComponents/FormButton';
+import "../styles/Modal.scss";
+
+interface RegisterProps {
+    setLoggedIn: React.Dispatch<React.SetStateAction<boolean>>
+    setShowLoginModal: React.Dispatch<React.SetStateAction<boolean>>
+};
+
+interface RegisterData {
+    "name": string,
+    "email": string,
+    "password": string,
+    "confirmPassword": string,
+};
+
+const registerResolver: Resolver<RegisterData> = async (values: RegisterData) => {
+    return {
+        values: values.email && values.name && values.password && values.confirmPassword ? values : {},
+        errors: (values.password !== values.confirmPassword) ? {
+                    confirmPassword: {
+                        type: "required",
+                        message: "Passwords do not match."
+                    }
+                } : {}
+        }
+    }
+
+export function Register(props: RegisterProps): JSX.Element {
+    // if set, register modal is open
+    const [modalIsOpen, setModalIsOpen] = useState(true);
+    // hook for register form
+    const {register, handleSubmit} = useForm<RegisterData, Event>({
+        resolver: registerResolver
+    });
+    // state for setting if form is being submitted or not
+    const [formSubmitting, setFormSubmitting] = useState(false);
+    // state for setting register error
+    const [formErrorMsg, setFormErrorMsg] = useState("");
+    // state for redirecting to home on successful login
+    const [redirectToHome, setRedirectToHome] = useState(false);
+    // react router history
+    const history = useHistory();
+
+    /**
+     * Called when register modal is closed. Redirects to most recent non-modal page.
+     */
+    function closeModal() {
+        setModalIsOpen(false);
+        props.setShowLoginModal(false);
+        // For register, prior page (-1) is where login was triggered, because login is not its own page
+        // TODO: if user goes directly to register page then closes modal, this will take them off site currently
+        history.go(-1);
+    }
+
+    /**
+     * Function for handling errors from the resolver. Currently if called, only error should
+     * have the key confirmPassword.
+     * @param data The errors caused by the resolver.
+     */
+    function onError(data: DeepMap<RegisterData, FieldError>) {
+        if (data.confirmPassword === undefined || data.confirmPassword.message === undefined) {
+            console.log("Form onError called with no errors.");
+            return;
+        }
+        setFormErrorMsg(data.confirmPassword.message);
+    }
+
+    /**
+     * On error, just prevent page reload - form handles showing errors.
+     * @param data The data being sent on submit.
+     * @param event The event caused by submission.
+     */
+    async function onSubmit(data: RegisterData) {
+        // disable button on start of submit
+        setFormSubmitting(true);
+        setFormErrorMsg("");
+
+        // attempt registering of user
+        const accountManager: AccountManager = AccountManager.getInstance();
+        let httpResponse: HttpResponse = await accountManager.registerUser(data.name, data.email, data.password);
+
+        // on successful register, log in user to update navbar and redirect to home page.
+        // On fail, set error message and re-enable register button
+        if (httpResponse.result) {
+            props.setLoggedIn(true);
+            setRedirectToHome(true);
+        } else {
+            setFormErrorMsg(httpResponse.message);
+            setFormSubmitting(false);
+        }
+        props.setShowLoginModal(false);
+    }
+
+    if (redirectToHome) {
+        return <Redirect to="/" />;
+    }
+
+    return (
+        <ReactModal
+            isOpen={modalIsOpen}
+            onRequestClose={closeModal}
+            contentLabel="Register Modal"
+            className="Modal"
+            overlayClassName="Overlay"
+        >
+            <div className="modalContainer">
+                <h2 className="modalHeader">Register</h2>
+                <hr />
+                <form onSubmit={handleSubmit(onSubmit, onError)}>
+                    <InputElement formRef={register} type="text" label="Name" name="name" required={true} />
+                    <InputElement formRef={register} type="email" label="Email Address" name="email" required={true} />
+                    <InputElement formRef={register} type="password" label="Password" name="password" required={true} minLength={8} />
+                    <InputElement formRef={register} type="password" label="Confirm Password" name="confirmPassword" required={true} minLength={8} />
+                    <div className="formSubmission">
+                        <FormButton label="Register" isLoading={formSubmitting} color="green" size="large" />
+                        <span className="errorMsg">{formErrorMsg}</span>
+                    </div>
+                </form>
+            </div>
+        </ReactModal>
+    );
 }