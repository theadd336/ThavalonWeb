--- conflicted
+++ resolved
@@ -1,119 +1,90 @@
-import React, {useState} from 'react';
-import ReactModal from 'react-modal';
-import { useForm } from 'react-hook-form';
-import { Link, Redirect } from 'react-router-dom';
-import { AccountManager } from '../utils/AccountManager';
-import "./Login.scss";
-import { InputElement } from './InputElement';
-
-interface LoginProps {
-    setLoggedIn: React.Dispatch<React.SetStateAction<boolean>>
-};
-
-interface LoginData {
-    "email": string,
-    "password": string
-};
-
-export function Login(props: LoginProps) {
-    // if set, register modal is open
-    const [modalIsOpen, setModalIsOpen] = useState(true);
-    // hook for register form
-    const {register, handleSubmit, errors} = useForm<LoginData>();
-    // state for setting if register button is disabled
-    const [disable, setDisabled] = useState(false);
-    // state for setting register error
-    const [formErrorMsg, setFormErrorMsg] = useState("");
-    // state for redirecting to home on successful login
-    const [redirectToHome, setRedirectToHome] = useState(false);
-
-    /**
-     * Called when register modal is closed.
-     */
-    function closeModal() {
-        // TODO: Redirect to prior page on modal close so can refresh
-        setModalIsOpen(false);
-    }
-
-    /**
-     * On error, just prevent page reload - form handles showing errors.
-     * @param data The data being sent on submit.
-     * @param event The event caused by submission.
-     */
-    async function OnSubmit(data: LoginData) {
-        setDisabled(true);
-
-        const accountManager = AccountManager.getInstance();
-        let httpResponse = await accountManager.loginUser(data.email, data.password);
-
-        // on successful register, log in user to update navbar and redirect to home page.
-        // On fail, set error message and re-enable register button
-        if (httpResponse.result) {
-            props.setLoggedIn(true);
-            setRedirectToHome(true);
-        } else {
-            setFormErrorMsg(httpResponse.message);
-            setDisabled(false);
-        }
-    }
-
-    if (redirectToHome) {
-        return <Redirect to="/" />;
-    }
-
-    // log in without throwing a warning by using useEffect
-
-    return (
-        <ReactModal
-            isOpen={modalIsOpen}
-            onRequestClose={closeModal}
-            contentLabel="Login Modal"
-            className="Modal"
-            overlayClassName="Overlay"
-        >
-<<<<<<< HEAD
-            <div className="modalContainer">
-                <h2 className="modalHeader">Log In</h2>
-                <hr />
-                <form onSubmit={handleSubmit(OnSubmit)}>
-                    <InputElement type="email" label="Email Address" required={true} minLength={0} />
-                    <InputElement type="password" label="Password" required={true} minLength={8} />
-                    <div className="formSubmission">
-                        <input type="submit" disabled={disable} value="Log In" />
-                        <span className="errorMsg">{formErrorMsg}</span>
-                        <br />
-                        <Link to="/register" className="formLink">Create Account?</Link>
-                    </div>
-                </form>
-            </div>
-=======
-            <h2 className="modalHeader">Log In</h2>
-            <form onSubmit={handleSubmit(OnSubmit)}>
-                <input
-                    type="email"
-                    placeholder="Email"
-                    name="email"
-                    ref={register({
-                        required: true, maxLength: 80, pattern: {
-                            value: /^\S+@\S+\.\S+$/i,
-                            message: "Invalid email address."
-                        }
-                    })} />
-                {errors.email && <span className="errorMsg">{errors.email.message}</span>}
-                <br />
-                <input
-                    type="password"
-                    placeholder="Password"
-                    name="password"
-                    ref={register({required: true, minLength: 8})} />
-                {errors.password && <span className="errorMsg">Password required.</span>}
-                <br />
-                <Link to="/register" className="formLink">Create Account?</Link>
-                <br />
-                <input type="submit" disabled={disable} value="Log In" />
-                <span className="errorMsg">{formErrorMsg}</span>
-            </form>
->>>>>>> a56ac04a
-        </ReactModal>
-    );
-}
+import React, {useState} from 'react';
+import ReactModal from 'react-modal';
+import { useForm } from 'react-hook-form';
+import { Link, Redirect } from 'react-router-dom';
+import { AccountManager } from '../utils/AccountManager';
+import "./Login.scss";
+import { InputElement } from './InputElement';
+
+interface LoginProps {
+    setLoggedIn: React.Dispatch<React.SetStateAction<boolean>>
+};
+
+interface LoginData {
+    "email": string,
+    "password": string
+};
+
+export function Login(props: LoginProps) {
+    // if set, register modal is open
+    const [modalIsOpen, setModalIsOpen] = useState(true);
+    // hook for register form
+    const {register, handleSubmit, errors} = useForm<LoginData>();
+    // state for setting if register button is disabled
+    const [disable, setDisabled] = useState(false);
+    // state for setting register error
+    const [formErrorMsg, setFormErrorMsg] = useState("");
+    // state for redirecting to home on successful login
+    const [redirectToHome, setRedirectToHome] = useState(false);
+
+    /**
+     * Called when register modal is closed.
+     */
+    function closeModal() {
+        // TODO: Redirect to prior page on modal close so can refresh
+        setModalIsOpen(false);
+    }
+
+    /**
+     * On error, just prevent page reload - form handles showing errors.
+     * @param data The data being sent on submit.
+     * @param event The event caused by submission.
+     */
+    async function OnSubmit(data: LoginData) {
+        setDisabled(true);
+
+        const accountManager = AccountManager.getInstance();
+        let httpResponse = await accountManager.loginUser(data.email, data.password);
+
+        // on successful register, log in user to update navbar and redirect to home page.
+        // On fail, set error message and re-enable register button
+        if (httpResponse.result) {
+            props.setLoggedIn(true);
+            setRedirectToHome(true);
+        } else {
+            setFormErrorMsg(httpResponse.message);
+            setDisabled(false);
+        }
+    }
+
+    if (redirectToHome) {
+        return <Redirect to="/" />;
+    }
+
+    // log in without throwing a warning by using useEffect
+
+    return (
+        <ReactModal
+            isOpen={modalIsOpen}
+            onRequestClose={closeModal}
+            contentLabel="Login Modal"
+            className="Modal"
+            overlayClassName="Overlay"
+        >
+            <div className="modalContainer">
+                <h2 className="modalHeader">Log In</h2>
+                <hr />
+                <form onSubmit={handleSubmit(OnSubmit)}>
+                    <InputElement type="email" label="Email Address" required={true} minLength={0} />
+                    <InputElement type="password" label="Password" required={true} minLength={8} />
+                    <div className="formSubmission">
+                        <input type="submit" disabled={disable} value="Log In" />
+                        <span className="errorMsg">{formErrorMsg}</span>
+                        <br />
+                        <Link to="/register" className="formLink">Create Account?</Link>
+                    </div>
+                </form>
+            </div>
+        </ReactModal>
+    );
+}