--- conflicted
+++ resolved
@@ -1,112 +1,100 @@
-<<<<<<< HEAD
-import React, { useState } from 'react';
-=======
-import React, {useState} from 'react';
->>>>>>> 422fad13
-import ReactModal from 'react-modal';
-import { useForm } from 'react-hook-form';
-import { Link, Redirect } from 'react-router-dom';
-import { AccountManager } from '../utils/AccountManager';
-import "./Modal.scss";
-
-interface LoginProps {
-    setLoggedIn: React.Dispatch<React.SetStateAction<boolean>>
-};
-
-interface LoginData {
-    "email": string,
-    "password": string
-};
-
-export function Login(props: LoginProps) {
-    // if set, register modal is open
-    const [modalIsOpen, setModalIsOpen] = useState(true);
-    // hook for register form
-<<<<<<< HEAD
-    const { register, handleSubmit, errors } = useForm<LoginData>();
-=======
-    const {register, handleSubmit, errors} = useForm<LoginData>();
->>>>>>> 422fad13
-    // state for setting if register button is disabled
-    const [disable, setDisabled] = useState(false);
-    // state for setting register error
-    const [formErrorMsg, setFormErrorMsg] = useState("");
-    // state for redirecting to home on successful login
-    const [redirectToHome, setRedirectToHome] = useState(false);
-
-    /**
-     * Called when register modal is closed.
-     */
-    function closeModal() {
-        setModalIsOpen(false);
-    }
-
-    /**
-     * On error, just prevent page reload - form handles showing errors.
-     * @param data The data being sent on submit.
-     * @param event The event caused by submission.
-     */
-    async function OnSubmit(data: LoginData) {
-        setDisabled(true);
-
-        const accountManager = AccountManager.getInstance();
-        let httpResponse = await accountManager.loginUser(data.email, data.password);
-
-        // on successful register, log in user to update navbar and redirect to home page.
-        // On fail, set error message and re-enable register button
-        if (httpResponse.result) {
-            props.setLoggedIn(true);
-            setRedirectToHome(true);
-        } else {
-            setFormErrorMsg(httpResponse.message);
-            setDisabled(false);
-        }
-    }
-
-    if (redirectToHome) {
-        return <Redirect to="/" />;
-    }
-
-    // log in without throwing a warning by using useEffect
-
-    return (
-        <ReactModal
-            isOpen={modalIsOpen}
-            onRequestClose={closeModal}
-            contentLabel="Login Modal"
-            className="Modal"
-            overlayClassName="Overlay"
-        >
-            <h2 className="modalHeader">Log In</h2>
-            <form onSubmit={handleSubmit(OnSubmit)}>
-                <input
-                    type="email"
-                    placeholder="Email"
-                    name="email"
-                    ref={register({
-                        required: true, maxLength: 80, pattern: {
-                            value: /^\S+@\S+\.\S+$/i,
-                            message: "Invalid email address."
-                        }
-                    })} />
-                {errors.email && <span className="errorMsg">{errors.email.message}</span>}
-                <br />
-                <input
-                    type="password"
-                    placeholder="Password"
-                    name="password"
-<<<<<<< HEAD
-                    ref={register({ required: true, minLength: 8 })} />
-=======
-                    ref={register({required: true, minLength: 8})} />
->>>>>>> 422fad13
-                {errors.password && <span className="errorMsg">Password required.</span>}
-                <br />
-                <Link to="/register" className="formLink">Create Account?</Link>
-                <br />
-                <input type="submit" disabled={disable} value="Log In" />
-                <span className="errorMsg">{formErrorMsg}</span>
-            </form>
-        </ReactModal>
-    );
-}
+import React, {useState} from 'react';
+import ReactModal from 'react-modal';
+import { useForm } from 'react-hook-form';
+import { Link, Redirect } from 'react-router-dom';
+import { AccountManager } from '../utils/AccountManager';
+import "./Modal.scss";
+
+interface LoginProps {
+    setLoggedIn: React.Dispatch<React.SetStateAction<boolean>>
+};
+
+interface LoginData {
+    "email": string,
+    "password": string
+};
+
+export function Login(props: LoginProps) {
+    // if set, register modal is open
+    const [modalIsOpen, setModalIsOpen] = useState(true);
+    // hook for register form
+    const {register, handleSubmit, errors} = useForm<LoginData>();
+    // state for setting if register button is disabled
+    const [disable, setDisabled] = useState(false);
+    // state for setting register error
+    const [formErrorMsg, setFormErrorMsg] = useState("");
+    // state for redirecting to home on successful login
+    const [redirectToHome, setRedirectToHome] = useState(false);
+
+    /**
+     * Called when register modal is closed.
+     */
+    function closeModal() {
+        setModalIsOpen(false);
+    }
+
+    /**
+     * On error, just prevent page reload - form handles showing errors.
+     * @param data The data being sent on submit.
+     * @param event The event caused by submission.
+     */
+    async function OnSubmit(data: LoginData) {
+        setDisabled(true);
+
+        const accountManager = AccountManager.getInstance();
+        let httpResponse = await accountManager.loginUser(data.email, data.password);
+
+        // on successful register, log in user to update navbar and redirect to home page.
+        // On fail, set error message and re-enable register button
+        if (httpResponse.result) {
+            props.setLoggedIn(true);
+            setRedirectToHome(true);
+        } else {
+            setFormErrorMsg(httpResponse.message);
+            setDisabled(false);
+        }
+    }
+
+    if (redirectToHome) {
+        return <Redirect to="/" />;
+    }
+
+    // log in without throwing a warning by using useEffect
+
+    return (
+        <ReactModal
+            isOpen={modalIsOpen}
+            onRequestClose={closeModal}
+            contentLabel="Login Modal"
+            className="Modal"
+            overlayClassName="Overlay"
+        >
+            <h2 className="modalHeader">Log In</h2>
+            <form onSubmit={handleSubmit(OnSubmit)}>
+                <input
+                    type="email"
+                    placeholder="Email"
+                    name="email"
+                    ref={register({
+                        required: true, maxLength: 80, pattern: {
+                            value: /^\S+@\S+\.\S+$/i,
+                            message: "Invalid email address."
+                        }
+                    })} />
+                {errors.email && <span className="errorMsg">{errors.email.message}</span>}
+                <br />
+                <input
+                    type="password"
+                    placeholder="Password"
+                    name="password"
+                    ref={register({required: true, minLength: 8})} />
+                {errors.password && <span className="errorMsg">Password required.</span>}
+                <br />
+                <Link to="/register" className="formLink">Create Account?</Link>
+                <br />
+                <input type="submit" disabled={disable} value="Log In" />
+                <span className="errorMsg">{formErrorMsg}</span>
+            </form>
+        </ReactModal>
+    );
+}