--- conflicted
+++ resolved
@@ -34,12 +34,7 @@
 
         // On unmount, unsubscribe our event handlers.
         return () => {
-<<<<<<< HEAD
-            const connection = GameSocket.getInstance();
             connection.onGameEvent.unsubscribe(handleMessage);
-=======
-            connection.onGameEvent.unsubscribe(handleGameMessage);
->>>>>>> 5abb77dc
         }
     }, []);
 
