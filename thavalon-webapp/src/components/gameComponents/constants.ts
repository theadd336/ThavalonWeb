--- conflicted
+++ resolved
@@ -54,8 +54,6 @@
     data?: object | string
 }
 
-<<<<<<< HEAD
-=======
 export enum GameActionType {
     Propose = "Propose",
     SelectPlayer = "SelectPlayer",
@@ -76,7 +74,6 @@
     messageType: GameMessageType,
     data?: object | string
 }
->>>>>>> db43dcc3
 /**
  * The role info provided by the server in the snapshot.
  */
@@ -103,25 +100,9 @@
     log: GameMessage[],
 }
 
-<<<<<<< HEAD
-export interface MissionGoing {
-    mission: number,
-    players: Set<String>,
-}
-
-export interface MissionResultsType {
-    mission: number,
-    successes: number,
-    fails: number,
-    reverses: number,
-    questing_beasts: number,
-    passed: boolean,
-}
-=======
 /**
  * The next proposal message sent from the server.
  */
->>>>>>> db43dcc3
 export interface NextProposalMessage {
     proposer: string,
     mission: number,
