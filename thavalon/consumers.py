from channels.generic.websocket import WebsocketConsumer
from asgiref.sync import async_to_sync
import json
from game.gamemanager import GameManager
from .CommObjects import responses
<<<<<<< HEAD
from game.game_constants import MissionCard
=======
>>>>>>> 406c67c1
from enum import Enum

_GAME_MANAGER = GameManager()


class ChatConsumer(WebsocketConsumer):
    def __init__(self, *args, **kwargs):
        super().__init__(*args, **kwargs)
        self.room_name = ""
        self.room_group_name = ""

    def connect(self):
        self.room_name = self.scope['url_route']['kwargs']['room_name']
        self.room_group_name = 'chat_%s' % self.room_name

        # Join room group
        async_to_sync(self.channel_layer.group_add)(
            self.room_group_name,
            self.channel_name
        )

        self.accept()

    def disconnect(self, close_code):
        # Leave room group
        async_to_sync(self.channel_layer.group_discard)(
            self.room_group_name,
            self.channel_name
        )

    # Receive message from WebSocket
    def receive(self, text_data):
        text_data_json = json.loads(text_data)
        message = text_data_json['message']

        # Send message to room group
        async_to_sync(self.channel_layer.group_send)(
            self.room_group_name,
            {
                'type': 'chat_message',
                'message': message
            }
        )

    # Receive message from room group
    def chat_message(self, event):
        message = event['message']

        # Send message to WebSocket
        self.send(text_data=json.dumps({
            'message': message
        }))


class LobbyConsumer(WebsocketConsumer):

    def __init__(self, *args, **kwargs):
        super().__init__(*args, **kwargs)
        self.lobby_group_name = ""
        self.game_id = ""
        self.player_id = ""
        self.game = None
        self._message_types = {
            "on_player_join": self.join_game,
            "on_player_leave": self.leave_game,
            "start_game": self.start_game
        }

    def connect(self):
        self.game_id = self.lobby_group_name = self.scope["url_route"]["kwargs"]["game_id"]
<<<<<<< HEAD

        try:
            self.game = _GAME_MANAGER.get_game(self.game_id)
            self.player_id = self.scope["session"]["player_id"]
        except ValueError:
            return

        if not self.game.is_player_in_game(self.player_id):
            return
=======
        self.game = _GAME_MANAGER.get_game(self.game_id)
        self.player_id = self.scope["session"]["player_id"]
>>>>>>> 406c67c1
        async_to_sync(self.channel_layer.group_add)(self.lobby_group_name, self.channel_name)
        self.accept()
        self.join_game({"player_names": self.game.get_player_names_in_game()})
        return

    def disconnect(self, code):
        if code != 4000:
            self.game.remove_player(self.player_id)
        async_to_sync(self.channel_layer.group_discard)(
            self.lobby_group_name,
            self.channel_name
        )

    def receive(self, text_data):
        text_data = json.loads(text_data)
        message_type = text_data["type"]
        function_to_call = self._message_types.get(message_type)
        if function_to_call is None:
            raise NotImplementedError
        function_to_call(text_data)

    def join_game(self, joining_player_data):
<<<<<<< HEAD
        joining_player_data["type"] = "on_player_join_leave"
        async_to_sync(self.channel_layer.group_send)(self.lobby_group_name, joining_player_data)
        return

    def on_player_join_leave(self, event):
        # Pass new player information to the listening clients
        self.send(text_data=json.dumps(event))

    def leave_game(self, _):
        response = responses.JoinLeaveGameResponse("on_player_leave")
        # Try removing the player from the game
        player_name = self.game.session_id_to_player(self.player_id)
        try:
            player_number = self.game.remove_player(self.player_id)
        except ValueError as error:
            response.error_message = "An error occurred while leaving the game: " + str(error)
            self.send(text_data=json.dumps(response.send()))
            return
        # Player has been removed. Now, tell everyone listening to remove the player from the table
        response.success = True
        response.player_number = player_number
        response.player_name = player_name
        async_to_sync(self.channel_layer.group_send)(self.lobby_group_name, response.send())
        return

=======
        # Load the player's name from the json object.
        player_name = joining_player_data["player_name"]
        # Load the session, game ID, and player ID, and game. The game should exist
        # at this point, since it's created when a new game is created.
        game = _GAME_MANAGER.get_game(self.game_id)
        response = responses.JoinLeaveGameResponse("on_player_join")
        # Try joining the game. If we encounter errors, tell only the client requesting to join the game.
        # Return the error message.
        try:
            player_number = self.game.add_player(self.player_id, player_name)
        except ValueError as e:
            response.error_message = "An error occurred while joining the game: " + str(e)
            self.send(text_data=json.dumps(response.send()))
            return
        # We successfully joined the game. Tell the caller that and send our new player's information
        # to all listeners.
        response.player_number = player_number
        async_to_sync(self.channel_layer.group_send)(self.lobby_group_name, response.send())
        return

    def on_player_join(self, event):
        # Pass new player information to the listening clients
        self.send(text_data=json.dumps(event))

    def leave_game(self, _):
        response = responses.JoinLeaveGameResponse("on_player_leave")
        # Try removing the player from the game
        player_name = self.game.session_id_to_player(self.player_id)
        try:
            player_number = self.game.remove_player(self.player_id)
        except ValueError as error:
            response.error_message = "An error occurred while leaving the game: " + str(error)
            self.send(text_data=json.dumps(response.send()))
            return
        # Player has been removed. Now, tell everyone listening to remove the player from the table
        response.success = True
        response.player_number = player_number
        response.player_name = player_name
        async_to_sync(self.channel_layer.group_send)(self.lobby_group_name, response.send())
        return

>>>>>>> 406c67c1
    def on_player_leave(self, event):
        # Pass leaving player information to the listening clients
        self.send(text_data=json.dumps(event))

    def start_game(self, _):
        try:
            self.game.start_game()
        except ValueError:
            return
        async_to_sync(self.channel_layer.group_send)(self.lobby_group_name, {"type": "on_start_game"})
        return

    def on_start_game(self, event):
        self.scope["session"]["game_id"] = self.game_id
        self.scope["session"].save()
<<<<<<< HEAD
        self.send(text_data=json.dumps(event))


class GameConsumer(WebsocketConsumer):
    def __init__(self, *args, **kwargs):
        super().__init__(*args, **kwargs)
        self.lobby_group_name = ""
        self.game_id = ""
        self.player_id = ""
        self.game = None
        self._message_types = {
            "propose": self.propose,
            "move_to_vote": self.move_to_vote,
            "vote": self.vote,
            "play_card": self.play_card,
            "use_ability": self.use_ability,
            }

    def connect(self):
        self.game_id = self.lobby_group_name = self.scope["url_route"]["kwargs"]["game_id"]
        try:
            self.game = _GAME_MANAGER.get_game(self.game_id)
            self.player_id = self.scope["session"]["player_id"]
        except ValueError:
            return

        self.accept()
        if not self.game.is_player_in_game(self.player_id):
            return
        async_to_sync(self.channel_layer.group_add)(self.lobby_group_name, self.channel_name)

        self.on_connect()
        return

    def disconnect(self, code):
        async_to_sync(self.channel_layer.group_discard)(
            self.lobby_group_name,
            self.channel_name
        )

    def receive(self, text_data):
        text_data = json.loads(text_data)
        message_type = text_data["type"]
        function_to_call = self._message_types.get(message_type)
        if function_to_call is None:
            raise NotImplementedError
        function_to_call(text_data)

    def on_connect(self):
        response = responses.GameStateResponse()
        # # Try loading gamestate information. Handle any errors and tell the client about them.
        # try:
        #     gamestate = self.game.get_gamestate(self.player_id)
        # except ValueError as e:
        #     response.error_message = "Error while loading information: " + str(e)
        #     self.send(response.send)
        #     return
        #
        # # No errors. Now, we need to parse the information and send it the client
        # response.success = True
        # response.role_information = gamestate.get("role_information")
        # response.proposal_order = gamestate.get("proposal_order")
        # response.mission_sizes = gamestate.get("mission_sizes")
        # response.mission_results = gamestate.get("mission_results")
        # response.current_phase = gamestate.get("current_phase").value
        # response.mission_players = gamestate.get("mission_players")
        # response.proposer_index = gamestate.get("proposer")
        # response.proposal_num = gamestate.get("current_proposal_num")
        # response.max_num_proposals = gamestate.get("max_proposals")
        # response.mission_num = gamestate.get("mission_num")
        # response.current_proposal = gamestate.get("current_proposal")
        # if self.player_id == gamestate.get("proposer_id"):
        #     response.is_proposing = True
        # self.send(json.dumps(response.send()))
        try:
            player_info = self.game.get_player_info(self.player_id)
            proposal_info = self.game.get_proposal_info()
        except ValueError as e:
            response.error_message = "Error while loading information: " + str(e)
            self.send(json.dumps(response.send()))
            return
        response.success = True
        response.role_information = player_info
        response.proposal_order = proposal_info.get("proposal_order")
        response.proposer_index = proposal_info.get("proposer_index")
        response.proposal_size = proposal_info.get("proposal_size")
        response.max_num_proposals = proposal_info.get("max_num_proposers")
        response.proposal_num = proposal_info.get("current_proposal_num")
        response.current_phase = 0
        if self.player_id == proposal_info.get("proposer_id"):
            response.is_proposing = True
        self.send(json.dumps(response.send()))
        return

    def propose(self, message_data):
        proposed_player_list = message_data["proposed_player_list"]
        if len(proposed_player_list) != (self.game.get_proposal_info()).get("proposal_size"):
            print("wrong proposal size")
            return
        response = responses.OnProposeResponse(proposed_player_list=proposed_player_list)
        response.proposer_name = self.game.get_player(self.game.proposer_id).name
        async_to_sync(self.channel_layer.group_send)(self.lobby_group_name, response.send())

    def on_propose(self, event):
        if self.player_id == self.game.proposer_id:
            return
        self.send(json.dumps(event))
        return

    def move_to_vote(self, message):
        proposed_player_list = message.get("proposed_player_list")
        if not isinstance(proposed_player_list, list):
            print("invalid player list received")
            return
        if len(proposed_player_list) != self.game.get_proposal_size():
            print("invalid number of names received")
            return
        if self.player_id != self.game.proposer_id:
            print("You're not proposing!")
        try:
            new_game_state = self.game.set_proposal(proposed_player_list)
        except ValueError as e:
            print(str(e))
            return
        new_game_phase = new_game_state.get("game_phase").value
        print(new_game_phase)
        del new_game_state["game_phase"]
        if new_game_phase == 0:
            new_game_state["type"] = "new_proposal"
            async_to_sync(self.channel_layer.group_send)(self.lobby_group_name, new_game_state)
        elif new_game_phase == 1:
            response = responses.OnVoteStartResponse(proposed_player_list)
            async_to_sync(self.channel_layer.group_send)(self.lobby_group_name, response.send())
        elif new_game_phase == 2:
            new_game_state["type"] = "on_mission_start"
            async_to_sync(self.channel_layer.group_send)(self.lobby_group_name, new_game_state)
        else:
            print("Invalid gamestate at this time")
            return
        return

    def new_proposal(self, event):
        proposal_info = event.get("proposal_info")
        response = responses.NewProposalResponse()
        response.is_proposing = self.player_id == proposal_info.get("proposer_id")
        response.proposal_order = proposal_info.get("proposal_order")
        response.proposer_index = proposal_info.get("proposer_index")
        response.proposal_size = proposal_info.get("proposal_size")
        response.max_num_proposals = proposal_info.get("max_num_proposers")
        response.proposal_num = proposal_info.get("current_proposal_num")
        self.send(json.dumps(response.send()))

    def on_vote_start(self, event):
        self.send(json.dumps(event))

    def vote(self, message):
        how_voting = message.get("how_voting")
        if not isinstance(how_voting, bool):
            print("Non-valid boolean received for voting.")
            return
        try:
            vote_results = self.game.set_vote(self.player_id, how_voting)
        except ValueError:
            print("already voted")
            return
        game_phase = vote_results.get("game_phase").value
        del vote_results["game_phase"]
        if game_phase == 1:
            self._votes_still_in_progress(vote_results.get("vote"))
        elif game_phase == 2:
            vote_results["type"] = "on_mission_start"
            async_to_sync(self.channel_layer.group_send)(self.lobby_group_name, vote_results)
        elif game_phase == 0:
            vote_results["type"] = "new_proposal"
            async_to_sync(self.channel_layer.group_send)(self.lobby_group_name, vote_results)
        else:
            print("invalid gamestate for voting phase")
        return

    def _votes_still_in_progress(self, submitted_vote):
        response = responses.OnVoteResultsResponse(message_type="vote_still_in_progress")
        response.submitted_vote = submitted_vote
        self.send(json.dumps(response.send()))

    def on_mission_start(self, event):
        mission_info = event.get("mission_info")
        response = responses.OnVoteResultsResponse(message_type="on_mission_start")
        response.is_on_mission = self.player_id in mission_info.get("mission_session_ids")
        response.player_list = mission_info.get("mission_players")
        self.send(json.dumps(response.send()))

    def play_card(self, message):
        card = message.get("card")
        if card not in range(0, 3):
            print("Card integer not valid. Played %d." % card)
            return
        if card == MissionCard.SUCCESS.value:
            mission_card = MissionCard.SUCCESS
        elif card == MissionCard.FAIL.value:
            mission_card = MissionCard.FAIL
        elif card == MissionCard.REVERSE.value:
            mission_card = MissionCard.REVERSE
        else:
            print("Non-valid card to enum conversion")
            return
        try:
            mission_results = self.game.play_mission_card(self.player_id, mission_card)
        except ValueError as e:
            print(str(e))
            return
        game_phase = mission_results.get("game_phase").value
        mission_result = mission_results.get("mission_result")
        if mission_result is not None:
            mission_result = mission_result.value

        event = {
            "type": "on_mission_results",
            "game_phase": game_phase,
            "mission_result": mission_result,
            "card_played": mission_results.get("card_played"),
            "proposal_info": mission_results.get("proposal_info"),
            "played_cards": mission_results.get("played_cards")
            }

        if game_phase == 0:
            async_to_sync(self.channel_layer.group_send)(self.lobby_group_name, event)
        elif mission_results.get("game_phase").value == 2:
            self._mission_still_in_progress(mission_card.name)
        else:
            async_to_sync(self.channel_layer.group_send)(self.lobby_group_name, event)
        return

    def _mission_still_in_progress(self, card_played):
        response = responses.OnMissionResultsResponse("mission_still_in_progress")
        response.card_played = card_played
        self.send(json.dumps(response.send()))

    def on_mission_results(self, event):
        game_phase = event.get("game_phase")
        response = responses.OnMissionResultsResponse(message_type="on_mission_results")
        response.mission_result = event.get("mission_result")
        response.prior_mission_num = self.game.mission_num
        response.played_cards = event.get("played_cards")
        self.send(json.dumps(response.send()))
        if game_phase == 0:
            self.new_proposal(event)
        else:
            print("Game Over")

    def use_ability(self):
        pass

=======
        self.send(text_data=json.dumps(event))

>>>>>>> 406c67c1
<|MERGE_RESOLUTION|>--- conflicted
+++ resolved
@@ -3,10 +3,7 @@
 import json
 from game.gamemanager import GameManager
 from .CommObjects import responses
-<<<<<<< HEAD
 from game.game_constants import MissionCard
-=======
->>>>>>> 406c67c1
 from enum import Enum
 
 _GAME_MANAGER = GameManager()
@@ -77,8 +74,6 @@
 
     def connect(self):
         self.game_id = self.lobby_group_name = self.scope["url_route"]["kwargs"]["game_id"]
-<<<<<<< HEAD
-
         try:
             self.game = _GAME_MANAGER.get_game(self.game_id)
             self.player_id = self.scope["session"]["player_id"]
@@ -87,10 +82,6 @@
 
         if not self.game.is_player_in_game(self.player_id):
             return
-=======
-        self.game = _GAME_MANAGER.get_game(self.game_id)
-        self.player_id = self.scope["session"]["player_id"]
->>>>>>> 406c67c1
         async_to_sync(self.channel_layer.group_add)(self.lobby_group_name, self.channel_name)
         self.accept()
         self.join_game({"player_names": self.game.get_player_names_in_game()})
@@ -113,7 +104,6 @@
         function_to_call(text_data)
 
     def join_game(self, joining_player_data):
-<<<<<<< HEAD
         joining_player_data["type"] = "on_player_join_leave"
         async_to_sync(self.channel_layer.group_send)(self.lobby_group_name, joining_player_data)
         return
@@ -139,49 +129,6 @@
         async_to_sync(self.channel_layer.group_send)(self.lobby_group_name, response.send())
         return
 
-=======
-        # Load the player's name from the json object.
-        player_name = joining_player_data["player_name"]
-        # Load the session, game ID, and player ID, and game. The game should exist
-        # at this point, since it's created when a new game is created.
-        game = _GAME_MANAGER.get_game(self.game_id)
-        response = responses.JoinLeaveGameResponse("on_player_join")
-        # Try joining the game. If we encounter errors, tell only the client requesting to join the game.
-        # Return the error message.
-        try:
-            player_number = self.game.add_player(self.player_id, player_name)
-        except ValueError as e:
-            response.error_message = "An error occurred while joining the game: " + str(e)
-            self.send(text_data=json.dumps(response.send()))
-            return
-        # We successfully joined the game. Tell the caller that and send our new player's information
-        # to all listeners.
-        response.player_number = player_number
-        async_to_sync(self.channel_layer.group_send)(self.lobby_group_name, response.send())
-        return
-
-    def on_player_join(self, event):
-        # Pass new player information to the listening clients
-        self.send(text_data=json.dumps(event))
-
-    def leave_game(self, _):
-        response = responses.JoinLeaveGameResponse("on_player_leave")
-        # Try removing the player from the game
-        player_name = self.game.session_id_to_player(self.player_id)
-        try:
-            player_number = self.game.remove_player(self.player_id)
-        except ValueError as error:
-            response.error_message = "An error occurred while leaving the game: " + str(error)
-            self.send(text_data=json.dumps(response.send()))
-            return
-        # Player has been removed. Now, tell everyone listening to remove the player from the table
-        response.success = True
-        response.player_number = player_number
-        response.player_name = player_name
-        async_to_sync(self.channel_layer.group_send)(self.lobby_group_name, response.send())
-        return
-
->>>>>>> 406c67c1
     def on_player_leave(self, event):
         # Pass leaving player information to the listening clients
         self.send(text_data=json.dumps(event))
@@ -197,7 +144,6 @@
     def on_start_game(self, event):
         self.scope["session"]["game_id"] = self.game_id
         self.scope["session"].save()
-<<<<<<< HEAD
         self.send(text_data=json.dumps(event))
 
 
@@ -449,8 +395,4 @@
 
     def use_ability(self):
         pass
-
-=======
-        self.send(text_data=json.dumps(event))
-
->>>>>>> 406c67c1
+ 