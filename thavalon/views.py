<<<<<<< HEAD
from django.shortcuts import render
from django.http import HttpResponse
from django.views.generic import View, TemplateView
from game.game import Game
from game.gamemanager import GameManager
# Create your views here.


class HomeView(TemplateView):
    template_name = "thavalon/index.html"

    # def index(self, request):
    #     return render(request, "thavalon/index.html", context)
    #
    @staticmethod
    def spectate_game(request, game_id):
        response = "You're currently spectating game %s. The number of players is %d."
        game_manager = GameManager()
        game_id = request.session["current_game"]
        game = game_manager.get_game(game_id)
        return HttpResponse(response % (request.session["current_game"], game.num_players))
    #
    # def do_not_open(self, request, game_id):
    #     response = "You're viewing the DoNotOpen for game %s."
    #     return HttpResponse(response % game_id)
    #
    # def new_game(self, request):
    #     request.session.flush()
    #     game_id = GameManager.create_new_game()
    #     request.session["current_game"] = game_id
    #     return render(request, "thavalon/cookiejar.html", {})


class NewGameView(TemplateView):
    template_name = "thavalon/cookiejar.html"

    @staticmethod
    def new_game(request):
        request.session.flush()
        game_manager = GameManager()
        request.session["current_game"] = game_manager.create_new_game()
        print(request.session["current_game"])
        return render(request, "thavalon/cookiejar.html", {})
=======
from django.shortcuts import render
from django.http import HttpResponse, JsonResponse
from django.views.generic import View, TemplateView
from game.gamemanager import GameManager
import uuid
# Create your views here.


class HomeView(TemplateView):
    template_name = "thavalon/index.html"

    # def index(self, request):
    #     return render(request, "thavalon/index.html", context)
    #
    @staticmethod
    def spectate_game(request, game_id):
        response = "You're currently spectating game %s. The number of players is %d."
        game_manager = GameManager()
        game_id = request.session["current_game"]
        game = game_manager.get_game(game_id)
        return HttpResponse(response % (request.session["current_game"], game.num_players))
    #
    # def do_not_open(self, request, game_id):
    #     response = "You're viewing the DoNotOpen for game %s."
    #     return HttpResponse(response % game_id)
    #
    # def new_game(self, request):
    #     request.session.flush()
    #     game_id = GameManager.create_new_game()
    #     request.session["current_game"] = game_id
    #     return render(request, "thavalon/cookiejar.html", {})


class NewLobbyView(View):
    template_name = "thavalon/lobby.html"

    @staticmethod
    def new_game(request):
        request.session.flush()
        game_manager = GameManager()
        request.session["current_game"] = game_manager.create_new_game()
        request.session["player_id"] = str(uuid.uuid4())
        return render(request, "thavalon/lobby.html", {})

    @staticmethod
    def join_game(request):
        player_id = request.session.get("player_id")
        game_id = request.session.get("current_game")
        game_manager = GameManager()
        current_game = game_manager.get_game(game_id)
        response = {"success": 0}
        if current_game is None:
            response["error"] = "This game does not exist."
            return JsonResponse(response)
        try:
            current_game.add_player(player_id, "Paul!")
        except ValueError as error:
            response["error"] = "An error occurred while joining the game: " + str(error)
            return JsonResponse(response)
        response["success"] = 1
        return JsonResponse(response)
>>>>>>> 846c3935
<|MERGE_RESOLUTION|>--- conflicted
+++ resolved
@@ -1,48 +1,3 @@
-<<<<<<< HEAD
-from django.shortcuts import render
-from django.http import HttpResponse
-from django.views.generic import View, TemplateView
-from game.game import Game
-from game.gamemanager import GameManager
-# Create your views here.
-
-
-class HomeView(TemplateView):
-    template_name = "thavalon/index.html"
-
-    # def index(self, request):
-    #     return render(request, "thavalon/index.html", context)
-    #
-    @staticmethod
-    def spectate_game(request, game_id):
-        response = "You're currently spectating game %s. The number of players is %d."
-        game_manager = GameManager()
-        game_id = request.session["current_game"]
-        game = game_manager.get_game(game_id)
-        return HttpResponse(response % (request.session["current_game"], game.num_players))
-    #
-    # def do_not_open(self, request, game_id):
-    #     response = "You're viewing the DoNotOpen for game %s."
-    #     return HttpResponse(response % game_id)
-    #
-    # def new_game(self, request):
-    #     request.session.flush()
-    #     game_id = GameManager.create_new_game()
-    #     request.session["current_game"] = game_id
-    #     return render(request, "thavalon/cookiejar.html", {})
-
-
-class NewGameView(TemplateView):
-    template_name = "thavalon/cookiejar.html"
-
-    @staticmethod
-    def new_game(request):
-        request.session.flush()
-        game_manager = GameManager()
-        request.session["current_game"] = game_manager.create_new_game()
-        print(request.session["current_game"])
-        return render(request, "thavalon/cookiejar.html", {})
-=======
 from django.shortcuts import render
 from django.http import HttpResponse, JsonResponse
 from django.views.generic import View, TemplateView
@@ -103,5 +58,4 @@
             response["error"] = "An error occurred while joining the game: " + str(error)
             return JsonResponse(response)
         response["success"] = 1
-        return JsonResponse(response)
->>>>>>> 846c3935
+        return JsonResponse(response)