--- conflicted
+++ resolved
@@ -11,7 +11,7 @@
 use super::snapshot::{SnapshotInteractions, Snapshots};
 use super::{CreateGameError, Game};
 
-use futures::future::{Abortable, AbortRegistration};
+use futures::future::{AbortRegistration, Abortable};
 
 /// Builder for starting a new THavalon game
 pub struct GameBuilder {
@@ -46,22 +46,30 @@
     /// Start the game. This consumes `self` because no new players can be added once the game starts.
     /// The returned [`task::JoinHandle`] will complete once the game has ended. The [`Snapshots`] may be
     /// used to track per-player snapshots of the game state.
-<<<<<<< HEAD
-    pub fn start(self) -> Result<(Snapshots, task::JoinHandle<()>), CreateGameError> {
+    pub fn start(
+        self,
+        mut lobby_channel: LobbyChannel,
+        abort_registration: AbortRegistration,
+    ) -> Result<
+        (
+            Snapshots,
+            task::JoinHandle<std::result::Result<(), futures::future::Aborted>>,
+        ),
+        CreateGameError,
+    > {
         let mut interactions =
             SnapshotInteractions::new(self.interactions, self.players.iter().cloned());
-=======
-    pub fn start(self, mut lobby_channel: LobbyChannel, abort_registration: AbortRegistration) -> Result<(Snapshots, task::JoinHandle<std::result::Result<(), futures::future::Aborted>>), CreateGameError> {
-        let mut interactions = SnapshotInteractions::new(self.interactions, self.players.iter().cloned());
->>>>>>> 6fb9e008
         let game = Game::roll(self.players)?;
         let snapshots = interactions.snapshots();
-        let task_handle = task::spawn(Abortable::new(async move {
-            if let Err(e) = engine::run_game(game, &mut interactions).await {
-                log::error!("Fatal game error: {}", e);
-            }
-            lobby_channel.send((LobbyCommand::EndGame, None)).await;
-        }, abort_registration));
+        let task_handle = task::spawn(Abortable::new(
+            async move {
+                if let Err(e) = engine::run_game(game, &mut interactions).await {
+                    log::error!("Fatal game error: {}", e);
+                }
+                lobby_channel.send((LobbyCommand::EndGame, None)).await;
+            },
+            abort_registration,
+        ));
         Ok((snapshots, task_handle))
     }
 
