//! THavalon game logic

use std::collections::HashMap;
use std::ops::Index;

use rand::prelude::*;

mod role;
<<<<<<< HEAD
mod state;
pub mod runner;

pub use self::role::*;
pub use self::runner::{GameRunner, ControlRequest, ControlResponse};
=======
mod runner;
mod state;

pub use self::role::*;
pub use self::runner::{ControlRequest, ControlResponse, GameRunner};
>>>>>>> 6ffe26c7

/// Key for identifying a player in the game. Cheaper to copy and move around than a String
pub type PlayerId = usize;

/// A mission number (from 1 to 5)
pub type MissionNumber = u8;

/// A proposal number (starts at 0)
pub type ProposalNumber = u8;

pub struct Game {
    players: Players,
    info: HashMap<PlayerId, String>,
    proposal_order: Vec<PlayerId>,
    spec: &'static GameSpec,
}

impl Game {
    pub fn roll(mut names: Vec<(PlayerId, String)>) -> Game {
        let spec = GameSpec::for_players(names.len());
        let mut rng = thread_rng();

        let good_roles = spec.good_roles.choose_multiple(&mut rng, spec.good_players());
        let evil_roles = spec
            .evil_roles
            .choose_multiple(&mut rng, spec.evil_players());

        names.shuffle(&mut rng);
        let mut players = Players::new();
        for (role, (id, name)) in good_roles.chain(evil_roles).cloned().zip(names.into_iter()) {
            players.add_player(Player { id, role, name });
        }

        let mut info = HashMap::with_capacity(players.len());
        for player in players.iter() {
            info.insert(
                player.id,
                player.role.generate_info(&mut rng, player.id, &players),
            );
        }

        let mut proposal_order = info.keys().cloned().collect::<Vec<_>>();
        proposal_order.shuffle(&mut rng);

        Game {
            players,
            info,
            proposal_order,
            spec,
        }
    }

    pub fn proposal_order(&self) -> &[PlayerId] {
        self.proposal_order.as_slice()
    }

    /// Find the next player in proposal order after the given one.
    pub fn next_proposer(&self, player: PlayerId) -> PlayerId {
<<<<<<< HEAD
        let index = self.proposal_order.iter().position(|p| *p == player).unwrap();
=======
        let index = self
            .proposal_order
            .iter()
            .position(|p| *p == player)
            .unwrap();
>>>>>>> 6ffe26c7
        if index == self.proposal_order.len() - 1 {
            self.proposal_order[0]
        } else {
            self.proposal_order[index + 1]
        }
    }

    /// The number of players in the game
    pub fn size(&self) -> usize {
        self.proposal_order.len()
    }
}

/// Fixed information about a player, decided at startup
pub struct Player {
    pub id: PlayerId,
    pub name: String,
    pub role: Role,
}

/// A collection of players, indexed in various useful ways.
pub struct Players {
    players: HashMap<PlayerId, Player>,
    roles: HashMap<Role, PlayerId>,
    good_players: Vec<PlayerId>,
    evil_players: Vec<PlayerId>,
}

impl Players {
    fn new() -> Players {
        Players {
            players: HashMap::new(),
            roles: HashMap::new(),
            good_players: Vec::new(),
            evil_players: Vec::new(),
        }
    }

    fn add_player(&mut self, player: Player) {
        self.roles.insert(player.role, player.id);
        if player.role.is_good() {
            self.good_players.push(player.id);
        } else {
            self.evil_players.push(player.id);
        }
        self.players.insert(player.id, player);
    }

    fn by_role(&self, role: Role) -> Option<&Player> {
        self.roles.get(&role).map(|id| &self[*id])
    }

    fn has_role(&self, role: Role) -> bool {
        self.roles.contains_key(&role)
    }

    fn good_players(&self) -> &[PlayerId] {
        self.good_players.as_slice()
    }

    fn evil_players(&self) -> &[PlayerId] {
        self.evil_players.as_slice()
    }

    fn iter(&self) -> impl Iterator<Item = &Player> {
        self.players.values()
    }

    fn len(&self) -> usize {
        self.players.len()
    }
}

impl Index<PlayerId> for Players {
    type Output = Player;

    fn index(&self, player_id: usize) -> &Self::Output {
        &self.players[&player_id]
    }
}

#[derive(Debug, Copy, Clone, Eq, PartialEq, Hash)]
pub enum Card {
    Success,
    Fail,
    Reverse,
}

/// Game rules determined by the number of players
#[derive(Debug, Clone)]
pub struct GameSpec {
    /// Number of players in the game
    pub players: u8,
    /// The number of players on each mission
    pub mission_sizes: [usize; 5],
    /// Allowed good roles in the game
    pub good_roles: &'static [Role],
    /// Allowed evil roles in the game
    pub evil_roles: &'static [Role],
    /// The number of players on the good team
    pub good_players: u8,
}

impl GameSpec {
    pub fn for_players(players: usize) -> &'static GameSpec {
        match players {
            5 => &FIVE_PLAYER,
            _ => panic!("{}-player games not supported", players),
        }
    }

<<<<<<< HEAD
    pub fn mission_size(&self, mission: MissionNumber) -> usize {
        self.mission_sizes[mission as usize - 1]
    }

    pub fn good_players(&self) -> usize {
        self.good_players as usize
    }

    pub fn evil_players(&self) -> usize {
        (self.players - self.good_players) as usize
=======
    pub fn mission_size(&self, mission: usize) -> usize {
        self.mission_sizes[mission - 1]
>>>>>>> 6ffe26c7
    }
}

static FIVE_PLAYER: GameSpec = GameSpec {
    players: 5,
    mission_sizes: [2, 3, 2, 3, 3],
    good_roles: &[
        Role::Merlin,
        Role::Lancelot,
        Role::Percival,
        Role::Tristan,
        Role::Iseult,
    ],
    evil_roles: &[Role::Mordred, Role::Morgana, Role::Maelegant],
    good_players: 3,
};<|MERGE_RESOLUTION|>--- conflicted
+++ resolved
@@ -6,19 +6,11 @@
 use rand::prelude::*;
 
 mod role;
-<<<<<<< HEAD
-mod state;
-pub mod runner;
-
-pub use self::role::*;
-pub use self::runner::{GameRunner, ControlRequest, ControlResponse};
-=======
 mod runner;
 mod state;
 
 pub use self::role::*;
 pub use self::runner::{ControlRequest, ControlResponse, GameRunner};
->>>>>>> 6ffe26c7
 
 /// Key for identifying a player in the game. Cheaper to copy and move around than a String
 pub type PlayerId = usize;
@@ -77,15 +69,11 @@
 
     /// Find the next player in proposal order after the given one.
     pub fn next_proposer(&self, player: PlayerId) -> PlayerId {
-<<<<<<< HEAD
-        let index = self.proposal_order.iter().position(|p| *p == player).unwrap();
-=======
         let index = self
             .proposal_order
             .iter()
             .position(|p| *p == player)
             .unwrap();
->>>>>>> 6ffe26c7
         if index == self.proposal_order.len() - 1 {
             self.proposal_order[0]
         } else {
@@ -197,7 +185,6 @@
         }
     }
 
-<<<<<<< HEAD
     pub fn mission_size(&self, mission: MissionNumber) -> usize {
         self.mission_sizes[mission as usize - 1]
     }
@@ -208,10 +195,6 @@
 
     pub fn evil_players(&self) -> usize {
         (self.players - self.good_players) as usize
-=======
-    pub fn mission_size(&self, mission: usize) -> usize {
-        self.mission_sizes[mission - 1]
->>>>>>> 6ffe26c7
     }
 }
 
