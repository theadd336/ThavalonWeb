use fern::colors::{Color, ColoredLevelConfig};

mod connections;
<<<<<<< HEAD
mod game;
mod lobbies;

use self::game::{ControlRequest, GameRunner};
=======
mod database;
>>>>>>> 021d1ffd

fn setup_logger() -> Result<(), fern::InitError> {
    let colors = ColoredLevelConfig::new()
        .info(Color::Green)
        .debug(Color::Cyan);
    fern::Dispatch::new()
        .format(move |out, message, record| {
            out.finish(format_args!(
                "{} [{}] {}",
                colors.color(record.level()),
                record.target(),
                message
            ))
        })
        .level(log::LevelFilter::Debug)
        .level_for("hyper", log::LevelFilter::Info)
        .level_for("warp", log::LevelFilter::Debug)
        .chain(std::io::stdout())
        .apply()?;

    Ok(())
}

#[tokio::main]
async fn main() {
    setup_logger().expect("Could not set up logging");
    database::initialize_mongo_client().await;
    connections::serve_connections().await;
}<|MERGE_RESOLUTION|>--- conflicted
+++ resolved
@@ -1,14 +1,7 @@
 use fern::colors::{Color, ColoredLevelConfig};
 
 mod connections;
-<<<<<<< HEAD
-mod game;
-mod lobbies;
-
-use self::game::{ControlRequest, GameRunner};
-=======
 mod database;
->>>>>>> 021d1ffd
 
 fn setup_logger() -> Result<(), fern::InitError> {
     let colors = ColoredLevelConfig::new()
