//! Main entry point into ThavalonWeb's backend API

use fern::colors::{Color, ColoredLevelConfig};

mod connections;
mod database;
<<<<<<< HEAD
mod notifications;
=======
mod game;
>>>>>>> 0b096c32

fn setup_logger() -> Result<(), fern::InitError> {
    let colors = ColoredLevelConfig::new()
        .info(Color::Green)
        .debug(Color::Cyan);
    fern::Dispatch::new()
        .format(move |out, message, record| {
            out.finish(format_args!(
                "{} [{}] {}",
                colors.color(record.level()),
                record.target(),
                message
            ))
        })
        .level(log::LevelFilter::Debug)
        .level_for("hyper", log::LevelFilter::Info)
        .level_for("warp", log::LevelFilter::Debug)
        .chain(std::io::stdout())
        .apply()?;

    Ok(())
}

#[tokio::main]
async fn main() {
    setup_logger().expect("Could not set up logging");
    database::initialize_mongo_client().await;
    connections::serve_connections().await;
}<|MERGE_RESOLUTION|>--- conflicted
+++ resolved
@@ -4,11 +4,8 @@
 
 mod connections;
 mod database;
-<<<<<<< HEAD
+mod game;
 mod notifications;
-=======
-mod game;
->>>>>>> 0b096c32
 
 fn setup_logger() -> Result<(), fern::InitError> {
     let colors = ColoredLevelConfig::new()
