#![allow(dead_code)]

use fern::colors::{Color, ColoredLevelConfig};
use tokio::stream::StreamExt;

mod connections;
mod game;
mod lobbies;

use self::game::{GameRunner, ControlRequest};

fn setup_logger() -> Result<(), fern::InitError> {
    let colors = ColoredLevelConfig::new()
        .info(Color::Green)
        .debug(Color::Cyan);
    fern::Dispatch::new()
        .format(move |out, message, record| {
            out.finish(format_args!(
                "{} [{}] {}",
                colors.color(record.level()),
                record.target(),
                message
            ))
        })
        .level(log::LevelFilter::Debug)
        .level_for("hyper", log::LevelFilter::Info)
        .level_for("warp", log::LevelFilter::Info)
        .chain(std::io::stdout())
        .apply()?;

    Ok(())
}

#[tokio::main]
async fn main() {
    setup_logger().expect("Could not set up logging");
<<<<<<< HEAD

    let (mut game_tx, mut game_rx) = GameRunner::spawn();
    let players = vec![
        (10, "Ben".to_string()),
        (20, "Paul".to_string()),
        (30, "Jared".to_string()),
        (40, "Andrew".to_string()),
        (50, "Galen".to_string())
    ];
    let mut responses = vec![];
    for (id, name) in players.into_iter() {
        game_tx.send(ControlRequest::AddPlayer { id, name }).await.unwrap();
        responses.push(game_rx.next().await.unwrap());
    }
    game_tx.send(ControlRequest::StartGame).await.unwrap();
    game_rx.next().await.unwrap();
    
    println!("Hello, world!");
=======
    connections::serve_connections().await;
>>>>>>> 090c2997
}<|MERGE_RESOLUTION|>--- conflicted
+++ resolved
@@ -34,7 +34,6 @@
 #[tokio::main]
 async fn main() {
     setup_logger().expect("Could not set up logging");
-<<<<<<< HEAD
 
     let (mut game_tx, mut game_rx) = GameRunner::spawn();
     let players = vec![
@@ -52,8 +51,5 @@
     game_tx.send(ControlRequest::StartGame).await.unwrap();
     game_rx.next().await.unwrap();
     
-    println!("Hello, world!");
-=======
     connections::serve_connections().await;
->>>>>>> 090c2997
 }