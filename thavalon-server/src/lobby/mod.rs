//! Module for all game lobby code. The Lobby represents the interface between
//! the actual game, the database, and player connections.

mod client;
mod lobby_impl;

use crate::game::{snapshot::GameSnapshot, Action, Message};
pub use lobby_impl::Lobby;
use serde::{Deserialize, Serialize};
use thiserror::Error;
use tokio::sync::{mpsc::Sender, oneshot};
use warp::filters::ws::WebSocket;

/// Type representing a oneshot sender back to the caller.
pub type ResponseChannel = oneshot::Sender<LobbyResponse>;

/// Type representing a channel to the lobby to issue commands.
pub type LobbyChannel = Sender<(LobbyCommand, Option<ResponseChannel>)>;

/// Enum of possible lobby-related errors.
#[derive(Debug, Error)]
pub enum LobbyError {
    #[error("An error occurred while updating the database.")]
    DatabaseError,
    #[error("The player is already in the game.")]
    DuplicatePlayerError,
    #[error("A lobby update was attemped in a state that doesn't permit this update.")]
    InvalidStateError,
    #[error("An unknown error occurred. See logs for details.")]
    UnknownError,
    #[error("Client ID is not registered for the game.")]
    InvalidClientID,
<<<<<<< HEAD
    #[error("The player tried to reconnect with a new name.")]
    NameChangeOnReconnectError,
=======
    #[error("The display name is already in use.")]
    DuplicateDisplayName,
>>>>>>> 83b70138
}

/// Enum of available commands to send to the lobby.
pub enum LobbyCommand {
    AddPlayer {
        player_id: String,
        display_name: String,
    },
    GetFriendCode,
    IsClientRegistered {
        client_id: String,
    },
    ConnectClientChannels {
        client_id: String,
        ws: WebSocket,
    },
    Ping {
        client_id: String,
    },
    GetLobbyState {
        client_id: String,
    },
    StartGame,
    PlayerDisconnect {
        client_id: String,
    },
    GetPlayerList {
        client_id: String,
    },
    GetSnapshots {
        client_id: String,
    },
    PlayerFocusChange {
        client_id: String,
        is_tabbed_out: bool,
    },
}

/// Enum of possible responses from the lobby.
#[derive(Debug)]
pub enum LobbyResponse {
    Standard(Result<(), LobbyError>),
    None,
    JoinGame(Result<String, LobbyError>),
    FriendCode(String),
    IsClientRegistered(bool),
}

/// An incoming message from the client.
#[derive(Deserialize)]
#[serde(tag = "messageType", content = "data")]
enum IncomingMessage {
    Ping,
    StartGame,
    GetLobbyState,
    GameCommand(Action),
    GetPlayerList,
    GetSnapshot,
    PlayerFocusChange(bool),
}

/// An outgoing message to the client.
#[derive(Serialize)]
#[serde(tag = "messageType", content = "data")]
pub enum OutgoingMessage {
    Pong(String),
    PlayerList(Vec<String>),
    LobbyState(LobbyState),
    GameMessage(Message),
    Snapshot(GameSnapshot),
    PlayerFocusChange {
        displayName: String,
        isTabbedOut: bool,
    },
}

#[derive(Serialize, Eq, PartialEq, Clone)]
#[serde(tag = "state")]
pub enum LobbyState {
    Lobby,
    Game,
    Finished,
}<|MERGE_RESOLUTION|>--- conflicted
+++ resolved
@@ -30,13 +30,10 @@
     UnknownError,
     #[error("Client ID is not registered for the game.")]
     InvalidClientID,
-<<<<<<< HEAD
     #[error("The player tried to reconnect with a new name.")]
     NameChangeOnReconnectError,
-=======
     #[error("The display name is already in use.")]
     DuplicateDisplayName,
->>>>>>> 83b70138
 }
 
 /// Enum of available commands to send to the lobby.
