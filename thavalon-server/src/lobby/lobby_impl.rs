--- conflicted
+++ resolved
@@ -25,10 +25,7 @@
     database_game: DatabaseGame,
     friend_code: String,
     player_ids_to_client_ids: HashMap<String, String>,
-<<<<<<< HEAD
-=======
     // Map of client IDs to player ID and display name.
->>>>>>> 8d439fc4
     client_ids_to_player_info: HashMap<String, (String, String)>,
     clients: HashMap<String, PlayerClient>,
     status: LobbyState,
