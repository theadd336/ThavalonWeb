use super::client::{OutgoingMessage, PlayerClient};
use super::{LobbyChannel, LobbyCommand, LobbyError, LobbyResponse, ResponseChannel};
use crate::database::games::{DBGameError, DBGameStatus, DatabaseGame};
use crate::game::builder::GameBuilder;
use crate::utils;

use tokio::{
    sync::mpsc::{self, Receiver},
    task,
};
use warp::filters::ws::WebSocket;

use std::collections::HashMap;

/// A lobby for an individual game. The Lobby acts as an interface between the
/// Thavalon game instance, the DatabaseGame which keeps the game state in sync
/// with the database, and all players connected to the game.
pub struct Lobby {
    database_game: DatabaseGame,
    friend_code: String,
    player_ids_to_client_ids: HashMap<String, String>,
    client_ids_to_player_ids: HashMap<String, String>,
    clients: HashMap<String, PlayerClient>,
    status: DBGameStatus,
    builder: Option<GameBuilder>,
    to_lobby: LobbyChannel,
}

impl Lobby {
    /// Creates a new lobby instance on a separate Tokio thread.
    ///
    /// # Returns
    ///
    /// * `LobbyChannel` to communicate with the lobby.
    pub async fn new() -> LobbyChannel {
        let (tx, rx) = mpsc::channel(10);

        let to_lobby = tx.clone();
        task::spawn(async move {
            let database_game = DatabaseGame::new().await.unwrap();
            let friend_code = database_game.get_friend_code().clone();
            let lobby = Lobby {
                database_game,
                friend_code,
                player_ids_to_client_ids: HashMap::with_capacity(10),
                client_ids_to_player_ids: HashMap::with_capacity(10),
                clients: HashMap::with_capacity(10),
                status: DBGameStatus::Lobby,
                builder: Some(GameBuilder::new()),
                to_lobby,
            };
            lobby.listen(rx).await
        });

        tx
    }

    /// Gets the friend code for the lobby in question.
    fn get_friend_code(&self) -> LobbyResponse {
        LobbyResponse::FriendCode(self.friend_code.clone())
    }

    /// Adds a player to the lobby and all associated games.
    async fn add_player(&mut self, player_id: String, display_name: String) -> LobbyResponse {
        log::info!(
            "Attempting to add player {} to lobby {}.",
            player_id,
            self.friend_code
        );

        // First, sanity checks. Are we in the right status, and does the player exist already?
        if self.status != DBGameStatus::Lobby {
            log::warn!(
                "Player {} attempted to join in-progress or finished game {}.",
                player_id,
                self.friend_code
            );
            return LobbyResponse::Standard(Err(LobbyError::InvalidStateError));
        }

        // TODO: In the worst case, a player could lose the entire link to the game
        // and only have the friend code. We should support rejoining games from the
        // add_player path eventually.
        if self.player_ids_to_client_ids.contains_key(&player_id) {
            log::warn!(
                "Player {} is already in game {}.",
                player_id,
                self.friend_code
            );
            return LobbyResponse::Standard(Err(LobbyError::DuplicatePlayerError));
        }

        // The checks passed. Try adding the player into the game.
        if let Err(e) = self
            .database_game
            .add_player(player_id.clone(), display_name.clone())
            .await
        {
            log::error!(
                "Error while adding player {} to game {}. {}",
                player_id,
                self.friend_code,
                e
            );
            let return_err = match e {
                DBGameError::UpdateError => Err(LobbyError::DatabaseError),
                DBGameError::InvalidStateError => Err(LobbyError::InvalidStateError),
                _ => {
                    log::error!("An unknown error occurred in game {}.", self.friend_code);
                    Err(LobbyError::UnknownError)
                }
            };

            return LobbyResponse::Standard(return_err);
        }

        // Player added to the database game. Now add the player to the game instance.
        let (sender, receiver) = self.builder.as_mut().unwrap().add_player(display_name);

        // Generate a unique client ID for the player and update all our dictionaries.
        let client_id = utils::generate_random_string(32, false);
        let client = PlayerClient::new(client_id.clone(), self.to_lobby.clone(), sender, receiver);
        log::info!(
            "Successfully added player {} to game {} with unique client ID {}.",
            player_id,
            self.friend_code,
            client_id
        );
        self.player_ids_to_client_ids
            .insert(player_id.clone(), client_id.clone());
        self.client_ids_to_player_ids
            .insert(client_id.clone(), player_id);
        self.clients.insert(client_id.clone(), client);
        LobbyResponse::JoinGame(Ok(client_id))
    }

    /// Removes a player from the lobby and game.
    async fn remove_player(&mut self, client_id: String) {
        log::info!(
            "Removing client {} from game {}.",
            client_id,
            self.friend_code
        );
        let player_id = match self.client_ids_to_player_ids.remove(&client_id) {
            Some(player_id) => player_id,
            None => {
                log::warn!("No player ID found matching client ID {}.", client_id);
                return;
            }
        };

        log::info!(
            "Found player {} for client {}. Removing player.",
            player_id,
            client_id
        );

        let display_name = self.database_game.remove_player(&player_id).await.unwrap();
        if display_name == None {
            log::warn!("No player display name found for player {}.", player_id);
            return;
        }
        let display_name = display_name.unwrap();
        self.builder.as_mut().unwrap().remove_player(&display_name);
        self.player_ids_to_client_ids.remove(&player_id);
        self.clients.remove(&client_id);
        self.on_player_list_change().await;
        log::info!("Successfully removed player {} from the game.", player_id);
    }

    /// Updates a player's connections to and from the game and to and from the
    /// client.
    async fn update_player_connections(
        &mut self,
        client_id: String,
        ws: WebSocket,
    ) -> LobbyResponse {
        log::info!("Updating connections for client {}.", client_id);
        let client = match self.clients.get_mut(&client_id) {
            Some(client) => client,
            None => {
                log::warn!(
                    "Client {} tried to connect to lobby {} but is not registered",
                    client_id,
                    self.friend_code
                );
                let _ = ws.close().await;
                return LobbyResponse::Standard(Err(LobbyError::InvalidClientID));
            }
        };

        client.update_websocket(ws).await;
        self.on_player_list_change().await;
        LobbyResponse::Standard(Ok(()))
    }

    /// Sends a pong back to the client that requested it.
    async fn send_pong(&mut self, client_id: String) -> LobbyResponse {
        let client = match self.clients.get_mut(&client_id) {
            Some(client) => client,
            None => {
                log::error!("Client {} does not exist. Cannot send Pong.", client_id);
                return LobbyResponse::Standard(Err(LobbyError::InvalidClientID));
            }
        };
        let message = OutgoingMessage::Pong("Pong".to_string());
        let message = serde_json::to_string(&message).unwrap();
        client.send_message(message).await;
        LobbyResponse::Standard(Ok(()))
    }

    /// Handles a change to the player list, due to a player joining or leaving the game.
    async fn on_player_list_change(&mut self) {
        // Only broadcast to players if the game hasn't started yet.
        // TODO: Maybe a helpful message to players that someone has disconnected.
        // Would need to have a way to lookup name by the disconnected client ID.
        if self.status == DBGameStatus::Lobby {
            let current_players = self.builder.as_ref().unwrap().get_player_list();
            self.broadcast_message(&OutgoingMessage::PlayerList(current_players.to_vec()))
                .await;
        }
    }

    // Handles dealing with a disconnected player.
    // If the lobby isn't in progress or done, a disconnect should remove the player.
    // Otherwise, nothing happens.
    async fn on_player_disconnect(&mut self, client_id: String) -> LobbyResponse {
        log::info!(
            "Client {} has disconnected from game {}.",
            client_id,
            self.friend_code
        );

        // If we're in the lobby phase, a disconnect counts as leaving the game.
        if self.status == DBGameStatus::Lobby {
            self.remove_player(client_id).await;
        }

        LobbyResponse::Standard(Ok(()))
    }

    /// Starts the game and updates statuses
    async fn start_game(&mut self) -> LobbyResponse {
        // The only thing that can fail is updating the database. In this case,
        // the lobby is probably dead, so panic to blow up everything.
        if let Err(e) = self.database_game.start_game().await {
            log::error!("Error while starting game {}. {}", self.friend_code, e);
<<<<<<< HEAD
            panic!();
=======
            return LobbyResponse::Standard(Err(LobbyError::UnknownError));
>>>>>>> 5211bc18
        }

        // Tell the players the game is about to start to move to the game page.
        self.broadcast_message(&OutgoingMessage::StartGame).await;
        self.status = DBGameStatus::InProgress;
        let builder = self.builder.take().unwrap();
        builder.start();
        return LobbyResponse::Standard(Ok(()));
    }

    /// Broadcasts a message to all clients in the lobby.
    async fn broadcast_message(&mut self, message: &OutgoingMessage) {
        let message = serde_json::to_string(&message).unwrap();
        for client in self.clients.values_mut() {
            client.send_message(message.clone()).await;
        }
    }

    /// Begins a loop for the lobby to listen for incoming commands.
    /// This function should only return when the game ends or when a fatal
    /// error occurs.
    async fn listen(mut self, mut receiver: Receiver<(LobbyCommand, Option<ResponseChannel>)>) {
        while let Some(msg) = receiver.recv().await {
            let (msg_contents, result_channel) = msg;
            let results = match msg_contents {
                LobbyCommand::AddPlayer {
                    player_id,
                    display_name,
                } => self.add_player(player_id, display_name).await,

                LobbyCommand::GetFriendCode => self.get_friend_code(),
                LobbyCommand::IsClientRegistered { client_id } => {
                    LobbyResponse::IsClientRegistered(self.clients.contains_key(&client_id))
                }
                LobbyCommand::ConnectClientChannels { client_id, ws } => {
                    self.update_player_connections(client_id, ws).await
                }
                LobbyCommand::Ping { client_id } => self.send_pong(client_id).await,
                LobbyCommand::StartGame => self.start_game().await,
                LobbyCommand::PlayerDisconnect { client_id } => {
                    self.on_player_disconnect(client_id).await
                }
            };

            if let Some(channel) = result_channel {
                channel
                    .send(results)
                    .expect("Could not send a result message back to caller.");
            }
        }
    }
}<|MERGE_RESOLUTION|>--- conflicted
+++ resolved
@@ -245,11 +245,7 @@
         // the lobby is probably dead, so panic to blow up everything.
         if let Err(e) = self.database_game.start_game().await {
             log::error!("Error while starting game {}. {}", self.friend_code, e);
-<<<<<<< HEAD
-            panic!();
-=======
             return LobbyResponse::Standard(Err(LobbyError::UnknownError));
->>>>>>> 5211bc18
         }
 
         // Tell the players the game is about to start to move to the game page.
