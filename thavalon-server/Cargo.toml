[package]
name = "thavalon-server"
version = "0.1.0"
authors = ["theadd336 <pauladdonizio@gmail.com>"]
edition = "2018"

# See more keys and their definitions at https://doc.rust-lang.org/cargo/reference/manifest.html

[dependencies]
<<<<<<< HEAD
log = "0.4"
rand = "0.7.3"
lazy_static = "1.4.0"
thiserror = "1.0.2"
=======
futures = "0.3"
itertools = "0.9"
log = "0.4"
rand = "0.7"
thiserror = "1.0"
warp = "0.2"

[dependencies.fern]
version = "0.6"
features = ["colored"]
>>>>>>> 99e5c55b

[dependencies.tokio]
version = "0.2"
features = [
    "macros",
<<<<<<< HEAD
    "rt-threaded"
=======
    "rt-threaded",
    "stream",
    "sync"
>>>>>>> 99e5c55b
]<|MERGE_RESOLUTION|>--- conflicted
+++ resolved
@@ -7,33 +7,23 @@
 # See more keys and their definitions at https://doc.rust-lang.org/cargo/reference/manifest.html
 
 [dependencies]
-<<<<<<< HEAD
 log = "0.4"
 rand = "0.7.3"
 lazy_static = "1.4.0"
 thiserror = "1.0.2"
-=======
 futures = "0.3"
 itertools = "0.9"
-log = "0.4"
-rand = "0.7"
-thiserror = "1.0"
 warp = "0.2"
 
 [dependencies.fern]
 version = "0.6"
 features = ["colored"]
->>>>>>> 99e5c55b
 
 [dependencies.tokio]
 version = "0.2"
 features = [
     "macros",
-<<<<<<< HEAD
-    "rt-threaded"
-=======
     "rt-threaded",
     "stream",
     "sync"
->>>>>>> 99e5c55b
 ]