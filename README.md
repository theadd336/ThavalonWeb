# ThavalonWeb
<<<<<<< HEAD
![Rust](https://github.com/theadd336/ThavalonWeb/workflows/Rust/badge.svg)

Web App for THavalon
=======
This repo contains the all code for ThavalonWeb. For a description of Thavalon, see below. To view the rules, see the [rules page](docs/rules.md).
>>>>>>> 732358d1

# What is Thavalon?
THavalon is a massive extension of the rules presented in Don Eskridge's social deception game, The Resistance: Avalon. Thavalon was designed over several years primarily by [Andrew Hitt](https://github.com/aquadrizzt/), and the original repo can be found [here](https://github.com/aquadrizzt/thavalon). The main point of THavalon is to provide every player of the game with a role and that to ensure every player in the game feels like they can make an impact on the result of the game. Over time, these rules have evolved in an effort to make the game both faster and more fun, as well as to fix some of the playstyles that have been established in my main testing group's metagame.

THavalon is balanced around games of 5, 7, 8, or 10 players. 6- and 9-player games are heavily imbalanced in favor of the Good team in the base game (due to the 2:1 ratio of Good to Evil roles), and THavalon's insistence on providing every player with a unique role makes these games even more difficult for Evil.

# Using This Repo
This entire repo is fully Dockerized. Certain services can be used independent of one another and have different commands to start.
* To build and launch just the front-end webapp, type `make web`
* To build and launch just the back-end API, type `make api`
* To build all components, type `make`

As is, this repo is **NOT** secured for production use. It only has basic security keys meant for rapid development. Of note, the backend currently does not support TLS, and the secret used for JWT encryption is extremely weak.<|MERGE_RESOLUTION|>--- conflicted
+++ resolved
@@ -1,11 +1,6 @@
 # ThavalonWeb
-<<<<<<< HEAD
 ![Rust](https://github.com/theadd336/ThavalonWeb/workflows/Rust/badge.svg)
-
-Web App for THavalon
-=======
 This repo contains the all code for ThavalonWeb. For a description of Thavalon, see below. To view the rules, see the [rules page](docs/rules.md).
->>>>>>> 732358d1
 
 # What is Thavalon?
 THavalon is a massive extension of the rules presented in Don Eskridge's social deception game, The Resistance: Avalon. Thavalon was designed over several years primarily by [Andrew Hitt](https://github.com/aquadrizzt/), and the original repo can be found [here](https://github.com/aquadrizzt/thavalon). The main point of THavalon is to provide every player of the game with a role and that to ensure every player in the game feels like they can make an impact on the result of the game. Over time, these rules have evolved in an effort to make the game both faster and more fun, as well as to fix some of the playstyles that have been established in my main testing group's metagame.
