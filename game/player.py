--- conflicted
+++ resolved
@@ -2,7 +2,6 @@
     def __init__(self, session_id: str, name: str) -> None:
         self.session_id = session_id
         self.name = name
-<<<<<<< HEAD
         self.role: 'Role' = None  # noqa
 
     def __eq__(self, other) -> bool:
@@ -11,7 +10,4 @@
         return self.session_id == other.session_id
 
     def __ne__(self, other) -> bool:
-        return not self.__eq__(other)
-=======
-        self.role: 'Role' = None  # noqa
->>>>>>> 777a9beb
+        return not self.__eq__(other)